--- conflicted
+++ resolved
@@ -690,11 +690,7 @@
       enableDrawing: e => this.enableDrawing(),
       selectFeatures: e => this.selectFeatures(),
       removeSelectedFeatures: e => this.removeSelectedFeatures(),
-<<<<<<< HEAD
-      setDrawInteraction: e => this.setDrawInteraction(e.srcElement.dataset.interactionType),
-=======
       setDrawInteraction: e => this.setDrawInteraction(e.target.dataset.interactionType),
->>>>>>> 325693c4
       switchBaseLayers: e => this.switchBaseLayers(),
       addPointFeature: e => this.addPointFeature(),
     };
