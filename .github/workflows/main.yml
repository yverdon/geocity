name: Geocity CI

on: [push, pull_request]

jobs:
  build:

    runs-on: ubuntu-latest

    steps:
    - uses: actions/checkout@v2
    - name: "Lint Code"
      uses: pre-commit/action@v3.0.0
    - name: Build/Pull Containers
      run: cp env.demo .env && docker-compose build
    - name: Run Containers
      run: docker-compose down --remove-orphans && docker-compose up -d
    - name: Sanity Checks
      run: |
        WEB_OK=$(docker ps -aq --filter status="running" --filter name="geocity_web_1") && if [ -z "$WEB_OK" ]; then exit 1; fi
        POSTGRES_OK=$(docker ps -aq --filter status="running" --filter name="geocity_postgres_1") && if [ -z "$POSTGRES_OK" ]; then exit 1; fi
        QGISSERVER_OK=$(docker ps -aq --filter status="running" --filter name="geocity_qgisserver_1") && if [ -z "$QGISSERVER_OK" ]; then exit 1; fi
<<<<<<< HEAD
    - name: "Lint Code"
      run: docker-compose exec -T web black . --check
=======
>>>>>>> 24cad148
    - name: "Test Code"
      run: docker-compose exec -T web ./run_tests.sh
    - name: Stop Containers
      run: docker-compose down --remove-orphans<|MERGE_RESOLUTION|>--- conflicted
+++ resolved
@@ -20,11 +20,8 @@
         WEB_OK=$(docker ps -aq --filter status="running" --filter name="geocity_web_1") && if [ -z "$WEB_OK" ]; then exit 1; fi
         POSTGRES_OK=$(docker ps -aq --filter status="running" --filter name="geocity_postgres_1") && if [ -z "$POSTGRES_OK" ]; then exit 1; fi
         QGISSERVER_OK=$(docker ps -aq --filter status="running" --filter name="geocity_qgisserver_1") && if [ -z "$QGISSERVER_OK" ]; then exit 1; fi
-<<<<<<< HEAD
     - name: "Lint Code"
       run: docker-compose exec -T web black . --check
-=======
->>>>>>> 24cad148
     - name: "Test Code"
       run: docker-compose exec -T web ./run_tests.sh
     - name: Stop Containers
