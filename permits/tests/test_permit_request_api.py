import urllib.parse
from datetime import datetime, timedelta
from unittest import skip

import requests
from constance import config
from django.contrib.gis.geos import (
    GeometryCollection,
    LineString,
    MultiLineString,
    MultiPoint,
    Point,
)
from django.test import TestCase
from rest_framework.authtoken.models import Token
from rest_framework.reverse import reverse
from rest_framework.test import APIClient

from geomapshark import settings
from permits import models

from . import factories


class PermitRequestAPITestCase(TestCase):
    def setUp(self):
        super().setUp()
        self.client = APIClient()
        self.administrative_entity = factories.PermitAdministrativeEntityFactory()
        self.group = factories.SecretariatGroupFactory()
        self.administrative_entity = self.group.permitdepartment.administrative_entity

        # Users and Permissions
        self.normal_user = factories.UserFactory()
        self.secretariat_user = factories.SecretariatUserFactory(groups=[self.group])
        self.admin_user = factories.UserFactory(is_staff=True, is_superuser=True)

        # Works object Types
        self.works_object_types = factories.WorksObjectTypeFactory.create_batch(
            2, is_public=True
        )
        self.administrative_entity.works_object_types.set(self.works_object_types)

        # Create the different types of Permit Requests by different authors
        ## Normal User ##
        self.permit_request_normal_user = factories.PermitRequestFactory(
            status=models.PermitRequest.STATUS_SUBMITTED_FOR_VALIDATION,
            administrative_entity=self.administrative_entity,
            author=self.normal_user.permitauthor,
        )
        works_object_type_choice = factories.WorksObjectTypeChoiceFactory(
            permit_request=self.permit_request_normal_user,
            works_object_type=self.works_object_types[0],
        )
        factories.WorksObjectPropertyValueFactory(
            works_object_type_choice=works_object_type_choice
        )
        factories.PermitRequestGeoTimeFactory(
            permit_request=self.permit_request_normal_user
        )

        ## Admin User ##
        self.permit_request_admin_user = factories.PermitRequestFactory(
            status=models.PermitRequest.STATUS_APPROVED,
            administrative_entity=self.administrative_entity,
            author=self.admin_user.permitauthor,
        )
        works_object_type_choice = factories.WorksObjectTypeChoiceFactory(
            permit_request=self.permit_request_admin_user,
            works_object_type=self.works_object_types[0],
        )
        factories.WorksObjectPropertyValueFactory(
            works_object_type_choice=works_object_type_choice
        )
        factories.PermitRequestGeoTimeFactory(
            permit_request=self.permit_request_admin_user
        )

        ## Secretary User ##
        self.permit_request_secretary_user = factories.PermitRequestFactory(
            status=models.PermitRequest.STATUS_PROCESSING,
            administrative_entity=self.administrative_entity,
            author=self.secretariat_user.permitauthor,
            is_public=True,
        )
        works_object_type_choice = factories.WorksObjectTypeChoiceFactory(
            permit_request=self.permit_request_secretary_user,
            works_object_type=self.works_object_types[1],
        )
        factories.WorksObjectPropertyValueFactory(
            works_object_type_choice=works_object_type_choice
        )
        self.permit_request_geotime_secretary_user = (
            factories.PermitRequestGeoTimeFactory(
                permit_request=self.permit_request_secretary_user,
                geom=GeometryCollection(
                    MultiLineString(
                        LineString(
                            (2539096.09997796, 1181119.41274907),
                            (2539094.37477054, 1181134.07701214),
                        ),
                        LineString(
                            (2539196.09997796, 1181219.41274907),
                            (2539294.37477054, 1181134.07701214),
                        ),
                    )
                ),
            )
        )
        start_date = datetime.today()
        end_date = start_date + timedelta(days=10)
        factories.PermitRequestInquiryFactory(
            permit_request=self.permit_request_secretary_user,
            start_date=start_date,
            end_date=end_date,
        )

        ## For Validator User ##
        self.permit_request_validator_user = factories.PermitRequestFactory(
            status=models.PermitRequest.STATUS_AWAITING_VALIDATION,
            administrative_entity=self.administrative_entity,
            author=self.normal_user.permitauthor,
        )
        works_object_type_choice = factories.WorksObjectTypeChoiceFactory(
            permit_request=self.permit_request_validator_user,
            works_object_type=self.works_object_types[1],
        )
        factories.WorksObjectPropertyValueFactory(
            works_object_type_choice=works_object_type_choice
        )
        factories.PermitRequestGeoTimeFactory(
            permit_request=self.permit_request_validator_user,
            geom=GeometryCollection(MultiPoint(Point(0, 0), Point(1, 1))),
        )

        ## IP and NEWTORK restrictions setup
        config.IP_WHITELIST = "localhost,127.0.0.1"
        config.NETWORK_WHITELIST = "172.16.0.0/12,192.168.0.0/16"

    def test_api_normal_user(self):
        self.client.login(username=self.normal_user.username, password="password")
        response = self.client.get(reverse("permits-list"), {})
        response_json = response.json()
        self.assertEqual(response.status_code, 403)
        self.assertEqual(
            response_json["detail"],
            "Vous n'avez pas la permission d'effectuer cette action.",
        )

    def test_logout_next_action_if_redirect_uri_not_whitelisted(self):
        config.LOGOUT_REDIRECT_HOSTNAME_WHITELIST = ""
        self.client.login(username=self.admin_user.username, password="password")
        redirect_uri = "http://testserver" + reverse("permit_author_create")
        logout_page = reverse("logout") + "?next=" + redirect_uri
        response = self.client.get(logout_page)
        self.assertRedirects(response, expected_url=reverse("account_login"))

    def test_logout_next_action_if_redirect_uri_is_whitelisted(self):
        config.LOGOUT_REDIRECT_HOSTNAME_WHITELIST = "testserver"
        self.client.login(username=self.admin_user.username, password="password")
        redirect_uri = "http://testserver" + reverse("permit_author_create")
        logout_page = reverse("logout") + "?next=" + redirect_uri
        response = self.client.get(logout_page)
        self.assertRedirects(response, expected_url=redirect_uri)

    def test_api_admin_user(self):
        self.client.login(username=self.admin_user.username, password="password")
        response = self.client.get(reverse("permits-list"), {})
        response_json = response.json()
        permit_requests = models.PermitRequest.objects.all().only("id")
        permit_requests_ids = [perm.id for perm in permit_requests]
        self.assertEqual(response.status_code, 200)
        self.assertEqual(len(response_json["features"]), permit_requests.count())
        for i, perm in enumerate(permit_requests):
            self.assertIn(
                response_json["features"][i]["properties"]["permit_request_id"],
                permit_requests_ids,
            )

    def test_api_validator_user(self):
        # This permit was explicitly set for validation
        permit_request = self.permit_request_validator_user
        validation = factories.PermitRequestValidationFactory(
            permit_request=permit_request
        )
        validator_user = factories.ValidatorUserFactory(
            groups=[validation.department.group, factories.ValidatorGroupFactory()]
        )
        self.client.login(username=validator_user.username, password="password")
        response = self.client.get(reverse("permits-list"), {})
        response_json = response.json()
        self.assertEqual(response.status_code, 403)
        self.assertEqual(
            response_json["detail"],
            "Vous n'avez pas la permission d'effectuer cette action.",
        )

    def test_api_secretariat_user(self):
        self.client.login(username=self.secretariat_user.username, password="password")
        response = self.client.get(reverse("permits-list"), {})
        response_json = response.json()
        self.assertEqual(response.status_code, 403)
        self.assertEqual(
            response_json["detail"],
            "Vous n'avez pas la permission d'effectuer cette action.",
        )

    def test_api_filtering_by_status(self):
        self.client.login(username=self.admin_user.username, password="password")
        response = self.client.get(
            reverse("permits-list"),
            {"status": models.PermitRequest.STATUS_APPROVED},
        )
        response_json = response.json()
        permit_requests_all = models.PermitRequest.objects.all().only("id")
        permit_requests = permit_requests_all.filter(
            status=models.PermitRequest.STATUS_APPROVED
        ).only("id")
        permit_requests_ids = [perm.id for perm in permit_requests]
        self.assertEqual(response.status_code, 200)
        self.assertNotEqual(permit_requests.count(), permit_requests_all.count())
        self.assertEqual(len(response_json["features"]), permit_requests.count())
        self.assertLess(len(response_json["features"]), permit_requests_all.count())
        for i, perm in enumerate(permit_requests):
            self.assertIn(
                response_json["features"][i]["properties"]["permit_request_id"],
                permit_requests_ids,
            )
            self.assertEqual(
                response_json["features"][i]["properties"]["permit_request_status"],
                models.PermitRequest.STATUS_APPROVED,
            )

    def test_api_filtering_by_permit_id(self):
        self.client.login(username=self.admin_user.username, password="password")
        permit_requests_all = models.PermitRequest.objects.all().only("id")
        permit_requests_all_ids = [perm.id for perm in permit_requests_all]
        permit_requests = permit_requests_all.filter(id=permit_requests_all_ids[0])
        response = self.client.get(
            reverse("permits-list"),
            {"permit_request_id": permit_requests_all_ids[0]},
        )
        response_json = response.json()
        self.assertEqual(response.status_code, 200)
        self.assertNotEqual(len(response_json["features"]), permit_requests_all.count())
        self.assertLess(len(response_json["features"]), permit_requests_all.count())
        self.assertNotEqual(permit_requests.count(), permit_requests_all.count())
        self.assertEqual(permit_requests.count(), 1)
        self.assertEqual(
            response_json["features"][0]["properties"]["permit_request_id"],
            permit_requests_all_ids[0],
        )

    def test_api_filtering_by_works_object_types(self):
        self.client.login(username=self.admin_user.username, password="password")
        permit_requests_all = models.PermitRequest.objects.all()
        permit_requests = permit_requests_all.filter(
            works_object_types=self.works_object_types[1].id
        )
        permit_requests_ids = [perm.id for perm in permit_requests]
        response = self.client.get(
            reverse("permits-list"),
            {"works_object_type": self.works_object_types[1].id},
        )
        response_json = response.json()
        self.assertEqual(response.status_code, 200)
        self.assertNotEqual(len(response_json["features"]), permit_requests_all.count())
        self.assertLess(len(response_json["features"]), permit_requests_all.count())
        for i, perm in enumerate(permit_requests):
            self.assertEqual(
                response_json["features"][i]["properties"][
                    "permit_request_works_object_types"
                ],
                [self.works_object_types[1].id],
            )
            self.assertIn(
                response_json["features"][i]["properties"]["permit_request_id"],
                permit_requests_ids,
            )

    def test_api_bad_permit_id_type_parameter_raises_exception(self):
        self.client.login(username=self.admin_user.username, password="password")
        response = self.client.get(
            reverse("permits-list"), {"permit_request_id": "bad_permit_id_type"}
        )
        self.assertEqual(response.status_code, 400)
        self.assertEqual(
            response.json()["permit_request_id"],
            ["Un nombre entier valide est requis."],
        )

    def test_api_bad_works_object_type_id_type_parameter_raises_exception(self):
        self.client.login(username=self.admin_user.username, password="password")
        response = self.client.get(
            reverse("permits-list"),
            {"works_object_type": "bad_works_object_type_id_type"},
        )
        self.assertEqual(response.status_code, 400)
        self.assertEqual(
            response.json()["works_object_type"],
            ["Un nombre entier valide est requis."],
        )

    def test_api_bad_status_type_parameter_raises_exception(self):
        self.client.login(username=self.admin_user.username, password="password")
        response = self.client.get(
            reverse("permits-list"), {"status": "bad_status_type"}
        )
        self.assertEqual(response.status_code, 400)
        self.assertEqual(
            response.json()["status"],
            ["«\xa0bad_status_type\xa0» n'est pas un choix valide."],
        )

    def test_api_bad_status_choice_raises_exception(self):
        self.client.login(username=self.admin_user.username, password="password")
        response = self.client.get(reverse("permits-list"), {"status": 25})
        self.assertEqual(response.status_code, 400)
        self.assertEqual(
            response.json()["status"],
            ["«\xa025\xa0» n'est pas un choix valide."],
        )

    def test_non_authenticated_user_raises_exception(self):
        response = self.client.get(reverse("permits-list"), {})
        self.assertEqual(response.status_code, 401)
        self.assertEqual(
            response.json()["detail"], "Informations d'authentification non fournies."
        )

    def test_non_existent_permit_request_raises_exception(self):
        permit_requests = models.PermitRequest.objects.all().only("id")
        permit_requests_ids = [perm.id for perm in permit_requests]
        self.client.login(username=self.admin_user.username, password="password")
        response = self.client.get(
            reverse("permits-list"), {"permit_request_id": max(permit_requests_ids) + 1}
        )
        self.assertEqual(response.status_code, 200)
        self.assertEqual(
            response.json(),
            {
                "type": "FeatureCollection",
                "crs": {
                    "type": "name",
                    "properties": {"name": "urn:ogc:def:crs:EPSG::2056"},
                },
                "features": [],
            },
        )

    def test_api_permits_point_returns_only_points(self):
        self.client.login(username=self.admin_user.username, password="password")
        response = self.client.get(
            reverse("permits_point-list"),
        )
        response_json = response.json()
        self.assertEqual(response.status_code, 200)
        self.assertNotIn("multilinestring", str(response_json).lower())
        self.assertNotIn("multipolygon", str(response_json).lower())

    def test_api_permits_line_returns_only_lines(self):
        self.client.login(username=self.admin_user.username, password="password")
        response = self.client.get(
            reverse("permits_line-list"),
        )
        response_json = response.json()
        self.assertEqual(response.status_code, 200)
        self.assertNotIn("multipoint", str(response_json).lower())
        self.assertNotIn("multipolygon", str(response_json).lower())

    def test_api_permits_poly_returns_only_polygons(self):
        self.client.login(username=self.admin_user.username, password="password")
        response = self.client.get(
            reverse("permits_poly-list"),
        )
        response_json = response.json()
        self.assertEqual(response.status_code, 200)
        self.assertNotIn("multipoint", str(response_json).lower())
        self.assertNotIn("multilinestring", str(response_json).lower())

    def test_api_permits_does_not_contain_empty_geometry(self):
        self.client.login(username=self.admin_user.username, password="password")
        response = self.client.get(
            reverse("permits-list"),
        )
        response_json = response.json()
        self.assertEqual(response.status_code, 200)
        for feature in response_json["features"]:
            self.assertEqual(feature["geometry"]["type"], "Polygon")
            self.assertNotEqual(feature["geometry"]["coordinates"], [])

    @skip("obsolete")  # TODO: replace by equivalent test in reports/tests.py
    def test_qgisserver_is_up_and_atlas_plugin_is_working(self):
        values = {
            "SERVICE": "ATLAS",
            "REQUEST": "GETCAPABILITIES",
            "MAP": "/io/data/report_template.qgs",
        }

        qgisserver_url = "http://qgisserver/ogc/?" + urllib.parse.urlencode(values)
        qgisserver_response = requests.get(
            qgisserver_url, headers={"Accept": "application/pdf"}, stream=True
        )
        self.assertEqual(qgisserver_response.status_code, 200)
        self.assertEqual(qgisserver_response.json()["status"], "success")

<<<<<<< HEAD
    @skip("obsolete")  # TODO: replace by equivalent test in reports/tests.py
    def test_print_service_is_working_with_default_template(self):

        values = {
            "SERVICE": "ATLAS",
            "REQUEST": "GETPRINT",
            "FORMAT": "PDF",
            "TRANSPARENT": "true",
            "SRS": "EPSG:2056",
            "DPI": "150",
            "MAP": "/io/data/report_template.qgs",
            "TEMPLATE": "print_template",
            "LAYERS": "background,permits,permits_point,permits_line,permits_poly",
            "EXP_FILTER": "permit_request_id in(1)",
            "PERMIT_REQUEST_ID": 1,
        }

        qgisserver_url = "http://qgisserver/ogc/?" + urllib.parse.urlencode(values)
        qgisserver_response = requests.get(
            qgisserver_url, headers={"Accept": "application/pdf"}, stream=True
        )
        self.assertEqual(qgisserver_response.status_code, 200)

=======
>>>>>>> 15abef1b
    def test_api_is_accessible_with_token_authentication(self):
        # Create token
        token = Token.objects.create(user=self.admin_user)
        # Set token in header
        self.client.credentials(HTTP_AUTHORIZATION="Token " + token.key)
        response = self.client.get(reverse("permits-list"), {})
        response_json = response.json()
        permit_requests = models.PermitRequest.objects.all().only("id")
        permit_requests_ids = [perm.id for perm in permit_requests]
        self.assertEqual(response.status_code, 200)
        self.assertEqual(len(response_json["features"]), permit_requests.count())
        for i, perm in enumerate(permit_requests):
            self.assertIn(
                response_json["features"][i]["properties"]["permit_request_id"],
                permit_requests_ids,
            )

    def test_api_permits_details_is_accessible_with_credentials(self):
        # Need PermitRequest to create absolut_url in api for file type
        self.client.login(username=self.admin_user.username, password="password")
        response = self.client.get(
            reverse("permits_details-list"),
        )
        self.assertEqual(response.status_code, 200)

    def test_non_authorized_ip_raises_exception(self):
        # login as admin
        self.client.login(username=self.admin_user.username, password="password")
        # check that login admin user is allowed to get data
        response = self.client.get(reverse("permits-list"), {})
        self.assertEqual(response.status_code, 200)
        # Set only localhost allowed in constance settings
        config.IP_WHITELIST = "127.0.0.1"
        config.NETWORK_WHITELIST = ""
        # Fake the client ip to something not allowed
        response = self.client.get(
            reverse("permits-list"), {}, REMOTE_ADDR="112.144.0.0"
        )
        self.assertEqual(response.status_code, 403)

    def test_authorized_ip_does_not_raise_exception(self):
        # login as admin
        self.client.login(username=self.admin_user.username, password="password")
        # check that login admin user is allowed to get data
        response = self.client.get(reverse("permits-list"), {})
        self.assertEqual(response.status_code, 200)
        # Set only localhost allowed in constance settings
        config.IP_WHITELIST = "112.144.0.0"
        config.NETWORK_WHITELIST = ""
        # Fake the client ip to something not allowed
        response = self.client.get(
            reverse("permits-list"), {}, REMOTE_ADDR="112.144.0.0"
        )
        self.assertEqual(response.status_code, 200)

    def test_non_authorized_network_raises_exception(self):
        # login as admin
        self.client.login(username=self.admin_user.username, password="password")
        # check that login admin user is allowed to get data
        response = self.client.get(reverse("permits-list"), {})
        self.assertEqual(response.status_code, 200)
        # Set only localhost allowed in constance settings
        config.IP_WHITELIST = ""
        config.NETWORK_WHITELIST = "172.16.0.0/12,192.168.0.0/16"
        # Fake the client ip to something not allowed
        response = self.client.get(
            reverse("permits-list"), {}, REMOTE_ADDR="112.144.0.0"
        )
        self.assertEqual(response.status_code, 403)

    def test_authorized_network_does_not_raise_exception(self):
        # login as admin
        self.client.login(username=self.admin_user.username, password="password")
        # check that login admin user is allowed to get data
        response = self.client.get(reverse("permits-list"), {})
        self.assertEqual(response.status_code, 200)
        # Set only localhost allowed in constance settings
        config.IP_WHITELIST = ""
        config.NETWORK_WHITELIST = "172.16.0.0/12,192.168.0.0/16"
        # Fake the client ip to something not allowed
        response = self.client.get(
            reverse("permits-list"), {}, REMOTE_ADDR="172.19.0.0"
        )
        self.assertEqual(response.status_code, 200)

    def test_search_api_found(self):
        self.client.login(username=self.admin_user.username, password="password")
        author_permit_request = models.PermitRequest.objects.first().author
        response = self.client.get(
            reverse("search-list"), {"search": author_permit_request}
        )
        response_json = response.json()
        self.assertEqual(response.status_code, 200)
        self.assertNotEqual(response_json, [])

    def test_search_api_nothing_found_for_not_logged(self):
        author_permit_request = models.PermitRequest.objects.first().author
        response = self.client.get(
            reverse("search-list"), {"search": author_permit_request}
        )
        response_json = response.json()
        self.assertEqual(response.status_code, 401)
        self.assertEqual(
            response_json, {"detail": "Informations d'authentification non fournies."}
        )

    def test_search_api_nothing_found_for_not_authorized(self):
        user_wo_permit_request = factories.UserFactory()
        self.client.login(username=user_wo_permit_request.username, password="password")
        author_permit_request = models.PermitRequest.objects.first().author
        response = self.client.get(
            reverse("search-list"), {"search": author_permit_request}
        )
        response_json = response.json()
        self.assertEqual(response.status_code, 403)
        self.assertEqual(
            response_json,
            {"detail": "Vous n'avez pas la permission d'effectuer cette action."},
        )

    def test_search_api_nothing_found_for_wrong_string(self):
        self.client.login(username=self.admin_user.username, password="password")
        response = self.client.get(
            reverse("search-list"), {"search": "InexistantStringReturningNoResult"}
        )
        response_json = response.json()
        self.assertEqual(response.status_code, 200)
        self.assertEqual(response_json, [])

    def test_current_user_returns_user_informations(self):
        self.client.login(username=self.admin_user.username, password="password")
        response = self.client.get(reverse("current_user"), {})
        response_json = response.json()
        login_datetime = models.User.objects.get(
            username=self.admin_user.username
        ).last_login
        expiration_datetime = login_datetime + timedelta(
            seconds=settings.SESSION_COOKIE_AGE
        )
        self.assertEqual(response.status_code, 200)
        self.assertEqual(
            response_json,
            {
                "is_logged": True,
                "username": self.admin_user.username,
                "email": self.admin_user.email,
                "login_datetime": login_datetime.strftime("%Y-%m-%d %H:%M:%S"),
                "expiration_datetime": expiration_datetime.strftime(
                    "%Y-%m-%d %H:%M:%S"
                ),
            },
        )

    def test_not_logged_returns_nothing_on_current_user(self):
        response = self.client.get(reverse("current_user"), {})
        response_json = response.json()
        self.assertEqual(response.status_code, 200)
        self.assertEqual(
            response_json,
            {
                "is_logged": False,
            },
        )

    def test_events_api_returns_current_inquiries(self):
        self.client.login(username=self.secretariat_user.username, password="password")

        response = self.client.get(
            reverse(
                "events-detail",
                kwargs={"pk": self.permit_request_geotime_secretary_user.pk},
            )
        )
        request = response.json()["properties"]["permit_request"]
        self.assertIn("current_inquiry", request)
        self.assertEqual(
            self.permit_request_secretary_user.current_inquiry.pk,
            request["current_inquiry"]["id"],
        )

    def test_events_api_returns_current_inquiries_for_anonymous_user(self):

        response = self.client.get(
            reverse(
                "events-detail",
                kwargs={"pk": self.permit_request_geotime_secretary_user.pk},
            )
        )
        request = response.json()["properties"]["permit_request"]
        self.assertIn("current_inquiry", request)
        self.assertEqual(
            self.permit_request_secretary_user.current_inquiry.pk,
            request["current_inquiry"]["id"],
        )<|MERGE_RESOLUTION|>--- conflicted
+++ resolved
@@ -404,32 +404,6 @@
         self.assertEqual(qgisserver_response.status_code, 200)
         self.assertEqual(qgisserver_response.json()["status"], "success")
 
-<<<<<<< HEAD
-    @skip("obsolete")  # TODO: replace by equivalent test in reports/tests.py
-    def test_print_service_is_working_with_default_template(self):
-
-        values = {
-            "SERVICE": "ATLAS",
-            "REQUEST": "GETPRINT",
-            "FORMAT": "PDF",
-            "TRANSPARENT": "true",
-            "SRS": "EPSG:2056",
-            "DPI": "150",
-            "MAP": "/io/data/report_template.qgs",
-            "TEMPLATE": "print_template",
-            "LAYERS": "background,permits,permits_point,permits_line,permits_poly",
-            "EXP_FILTER": "permit_request_id in(1)",
-            "PERMIT_REQUEST_ID": 1,
-        }
-
-        qgisserver_url = "http://qgisserver/ogc/?" + urllib.parse.urlencode(values)
-        qgisserver_response = requests.get(
-            qgisserver_url, headers={"Accept": "application/pdf"}, stream=True
-        )
-        self.assertEqual(qgisserver_response.status_code, 200)
-
-=======
->>>>>>> 15abef1b
     def test_api_is_accessible_with_token_authentication(self):
         # Create token
         token = Token.objects.create(user=self.admin_user)
