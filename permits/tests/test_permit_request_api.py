--- conflicted
+++ resolved
@@ -477,9 +477,6 @@
         )
         self.assertEqual(response.status_code, 200)
 
-<<<<<<< HEAD
-    def test_current_user_returns_user_informations(self):
-=======
     def test_search_api_found(self):
         self.client.login(username=self.admin_user.username, password="password")
         author_permit_request = models.PermitRequest.objects.first().author
@@ -519,8 +516,7 @@
         self.assertEqual(response.status_code, 200)
         self.assertEqual(response_json, [])
 
-    def test_current_user_returns_correct_username_and_email(self):
->>>>>>> 7957812e
+    def def test_current_user_returns_user_informations(self):
         self.client.login(username=self.admin_user.username, password="password")
         response = self.client.get(reverse("current_user-list"), {})
         response_json = response.json()
