from django.contrib.gis.geos import (
    GeometryCollection,
    LineString,
    MultiLineString,
    MultiPoint,
    MultiPolygon,
    Point,
)
from django.test import TestCase
from rest_framework.reverse import reverse
from rest_framework.test import APIClient
from datetime import datetime, timedelta
from geomapshark import settings

from permits import models

from . import factories
import urllib.parse
import requests
from constance import config
from rest_framework.authtoken.models import Token


class PermitRequestAPITestCase(TestCase):
    def setUp(self):
        super().setUp()
        self.client = APIClient()
        self.administrative_entity = factories.PermitAdministrativeEntityFactory()
        self.group = factories.SecretariatGroupFactory()
        self.administrative_entity = self.group.permitdepartment.administrative_entity

        # Users and Permissions
        self.normal_user = factories.UserFactory()
        self.secretariat_user = factories.SecretariatUserFactory(groups=[self.group])
        self.admin_user = factories.UserFactory(is_staff=True, is_superuser=True)

        # Works object Types
        self.works_object_types = factories.WorksObjectTypeFactory.create_batch(
            2, is_public=True
        )
        self.administrative_entity.works_object_types.set(self.works_object_types)

        # Create the different types of Permit Requests by different authors
        ## Normal User ##
        self.permit_request_normal_user = factories.PermitRequestFactory(
            status=models.PermitRequest.STATUS_SUBMITTED_FOR_VALIDATION,
            administrative_entity=self.administrative_entity,
            author=self.normal_user.permitauthor,
        )
        works_object_type_choice = factories.WorksObjectTypeChoiceFactory(
            permit_request=self.permit_request_normal_user,
            works_object_type=self.works_object_types[0],
        )
        factories.WorksObjectPropertyValueFactory(
            works_object_type_choice=works_object_type_choice
        )
        factories.PermitRequestGeoTimeFactory(
            permit_request=self.permit_request_normal_user
        )

        ## Admin User ##
        self.permit_request_admin_user = factories.PermitRequestFactory(
            status=models.PermitRequest.STATUS_APPROVED,
            administrative_entity=self.administrative_entity,
            author=self.admin_user.permitauthor,
        )
        works_object_type_choice = factories.WorksObjectTypeChoiceFactory(
            permit_request=self.permit_request_admin_user,
            works_object_type=self.works_object_types[0],
        )
        factories.WorksObjectPropertyValueFactory(
            works_object_type_choice=works_object_type_choice
        )
        factories.PermitRequestGeoTimeFactory(
            permit_request=self.permit_request_admin_user
        )

        ## Secretary User ##
        self.permit_request_secretary_user = factories.PermitRequestFactory(
            status=models.PermitRequest.STATUS_PROCESSING,
            administrative_entity=self.administrative_entity,
            author=self.secretariat_user.permitauthor,
        )
        works_object_type_choice = factories.WorksObjectTypeChoiceFactory(
            permit_request=self.permit_request_secretary_user,
            works_object_type=self.works_object_types[1],
        )
        factories.WorksObjectPropertyValueFactory(
            works_object_type_choice=works_object_type_choice
        )
        factories.PermitRequestGeoTimeFactory(
            permit_request=self.permit_request_secretary_user,
            geom=GeometryCollection(
                MultiLineString(
                    LineString(
                        (2539096.09997796, 1181119.41274907),
                        (2539094.37477054, 1181134.07701214),
                    ),
                    LineString(
                        (2539196.09997796, 1181219.41274907),
                        (2539294.37477054, 1181134.07701214),
                    ),
                )
            ),
        )

        ## For Validator User ##
        self.permit_request_validator_user = factories.PermitRequestFactory(
            status=models.PermitRequest.STATUS_AWAITING_VALIDATION,
            administrative_entity=self.administrative_entity,
            author=self.normal_user.permitauthor,
        )
        works_object_type_choice = factories.WorksObjectTypeChoiceFactory(
            permit_request=self.permit_request_validator_user,
            works_object_type=self.works_object_types[1],
        )
        factories.WorksObjectPropertyValueFactory(
            works_object_type_choice=works_object_type_choice
        )
        factories.PermitRequestGeoTimeFactory(
            permit_request=self.permit_request_validator_user,
            geom=GeometryCollection(MultiPoint(Point(0, 0), Point(1, 1))),
        )

        ## IP and NEWTORK restrictions setup
        config.IP_WHITELIST = "localhost,127.0.0.1"
        config.NETWORK_WHITELIST = "172.16.0.0/12,192.168.0.0/16"

    def test_api_normal_user(self):
        self.client.login(username=self.normal_user.username, password="password")
        response = self.client.get(reverse("permits-list"), {})
        response_json = response.json()
        self.assertEqual(response.status_code, 403)
        self.assertEqual(
            response_json["detail"],
            "Vous n'avez pas la permission d'effectuer cette action.",
        )

    def test_logout_next_action_if_redirect_uri_not_whitelisted(self):
        config.LOGOUT_REDIRECT_HOSTNAME_WHITELIST = ""
        self.client.login(username=self.admin_user.username, password="password")
        redirect_uri = "http://testserver" + reverse("permit_author_create")
        logout_page = reverse("logout") + "?next=" + redirect_uri
        response = self.client.get(logout_page)
        self.assertRedirects(response, expected_url=reverse("account_login"))

    def test_logout_next_action_if_redirect_uri_is_whitelisted(self):
        config.LOGOUT_REDIRECT_HOSTNAME_WHITELIST = "testserver"
        self.client.login(username=self.admin_user.username, password="password")
        redirect_uri = "http://testserver" + reverse("permit_author_create")
        logout_page = reverse("logout") + "?next=" + redirect_uri
        response = self.client.get(logout_page)
        self.assertRedirects(response, expected_url=redirect_uri)

    def test_api_admin_user(self):
        self.client.login(username=self.admin_user.username, password="password")
        response = self.client.get(reverse("permits-list"), {})
        response_json = response.json()
        permit_requests = models.PermitRequest.objects.all().only("id")
        permit_requests_ids = [perm.id for perm in permit_requests]
        self.assertEqual(response.status_code, 200)
        self.assertEqual(len(response_json["features"]), permit_requests.count())
        for i, perm in enumerate(permit_requests):
            self.assertIn(
                response_json["features"][i]["properties"]["permit_request_id"],
                permit_requests_ids,
            )

    def test_api_validator_user(self):
        # This permit was explicitly set for validation
        permit_request = self.permit_request_validator_user
        validation = factories.PermitRequestValidationFactory(
            permit_request=permit_request
        )
        validator_user = factories.ValidatorUserFactory(
            groups=[validation.department.group, factories.ValidatorGroupFactory()]
        )
        self.client.login(username=validator_user.username, password="password")
        response = self.client.get(reverse("permits-list"), {})
        response_json = response.json()
        self.assertEqual(response.status_code, 403)
        self.assertEqual(
            response_json["detail"],
            "Vous n'avez pas la permission d'effectuer cette action.",
        )

    def test_api_secretariat_user(self):
        self.client.login(username=self.secretariat_user.username, password="password")
        response = self.client.get(reverse("permits-list"), {})
        response_json = response.json()
        self.assertEqual(response.status_code, 403)
        self.assertEqual(
            response_json["detail"],
            "Vous n'avez pas la permission d'effectuer cette action.",
        )

    def test_api_filtering_by_status(self):
        self.client.login(username=self.admin_user.username, password="password")
        response = self.client.get(
            reverse("permits-list"), {"status": models.PermitRequest.STATUS_APPROVED},
        )
        response_json = response.json()
        permit_requests_all = models.PermitRequest.objects.all().only("id")
        permit_requests = permit_requests_all.filter(
            status=models.PermitRequest.STATUS_APPROVED
        ).only("id")
        permit_requests_ids = [perm.id for perm in permit_requests]
        self.assertEqual(response.status_code, 200)
        self.assertNotEqual(permit_requests.count(), permit_requests_all.count())
        self.assertEqual(len(response_json["features"]), permit_requests.count())
        self.assertLess(len(response_json["features"]), permit_requests_all.count())
        for i, perm in enumerate(permit_requests):
            self.assertIn(
                response_json["features"][i]["properties"]["permit_request_id"],
                permit_requests_ids,
            )
            self.assertEqual(
                response_json["features"][i]["properties"]["permit_request_status"],
                models.PermitRequest.STATUS_APPROVED,
            )

    def test_api_filtering_by_permit_id(self):
        self.client.login(username=self.admin_user.username, password="password")
        permit_requests_all = models.PermitRequest.objects.all().only("id")
        permit_requests_all_ids = [perm.id for perm in permit_requests_all]
        permit_requests = permit_requests_all.filter(id=permit_requests_all_ids[0])
        response = self.client.get(
            reverse("permits-list"), {"permit_request_id": permit_requests_all_ids[0]},
        )
        response_json = response.json()
        self.assertEqual(response.status_code, 200)
        self.assertNotEqual(len(response_json["features"]), permit_requests_all.count())
        self.assertLess(len(response_json["features"]), permit_requests_all.count())
        self.assertNotEqual(permit_requests.count(), permit_requests_all.count())
        self.assertEqual(permit_requests.count(), 1)
        self.assertEqual(
            response_json["features"][0]["properties"]["permit_request_id"],
            permit_requests_all_ids[0],
        )

    def test_api_filtering_by_works_object_types(self):
        self.client.login(username=self.admin_user.username, password="password")
        permit_requests_all = models.PermitRequest.objects.all()
        permit_requests = permit_requests_all.filter(
            works_object_types=self.works_object_types[1].id
        )
        permit_requests_ids = [perm.id for perm in permit_requests]
        response = self.client.get(
            reverse("permits-list"),
            {"works_object_type": self.works_object_types[1].id},
        )
        response_json = response.json()
        self.assertEqual(response.status_code, 200)
        self.assertNotEqual(len(response_json["features"]), permit_requests_all.count())
        self.assertLess(len(response_json["features"]), permit_requests_all.count())
        for i, perm in enumerate(permit_requests):
            self.assertEqual(
                response_json["features"][i]["properties"][
                    "permit_request_works_object_types"
                ],
                [self.works_object_types[1].id],
            )
            self.assertIn(
                response_json["features"][i]["properties"]["permit_request_id"],
                permit_requests_ids,
            )

    def test_api_bad_permit_id_type_parameter_raises_exception(self):
        self.client.login(username=self.admin_user.username, password="password")
        response = self.client.get(
            reverse("permits-list"), {"permit_request_id": "bad_permit_id_type"}
        )
        self.assertEqual(response.status_code, 400)
        self.assertEqual(
            response.json()["permit_request_id"],
            ["Un nombre entier valide est requis."],
        )

    def test_api_bad_works_object_type_id_type_parameter_raises_exception(self):
        self.client.login(username=self.admin_user.username, password="password")
        response = self.client.get(
            reverse("permits-list"),
            {"works_object_type": "bad_works_object_type_id_type"},
        )
        self.assertEqual(response.status_code, 400)
        self.assertEqual(
            response.json()["works_object_type"],
            ["Un nombre entier valide est requis."],
        )

    def test_api_bad_status_type_parameter_raises_exception(self):
        self.client.login(username=self.admin_user.username, password="password")
        response = self.client.get(
            reverse("permits-list"), {"status": "bad_status_type"}
        )
        self.assertEqual(response.status_code, 400)
        self.assertEqual(
            response.json()["status"],
            ["«\xa0bad_status_type\xa0» n'est pas un choix valide."],
        )

    def test_api_bad_status_choice_raises_exception(self):
        self.client.login(username=self.admin_user.username, password="password")
        response = self.client.get(reverse("permits-list"), {"status": 25})
        self.assertEqual(response.status_code, 400)
        self.assertEqual(
            response.json()["status"], ["«\xa025\xa0» n'est pas un choix valide."],
        )

    def test_non_authenticated_user_raises_exception(self):
        response = self.client.get(reverse("permits-list"), {})
        self.assertEqual(response.status_code, 401)
        self.assertEqual(
            response.json()["detail"], "Informations d'authentification non fournies."
        )

    def test_non_existent_permit_request_raises_exception(self):
        permit_requests = models.PermitRequest.objects.all().only("id")
        permit_requests_ids = [perm.id for perm in permit_requests]
        self.client.login(username=self.admin_user.username, password="password")
        response = self.client.get(
            reverse("permits-list"), {"permit_request_id": max(permit_requests_ids) + 1}
        )
        self.assertEqual(response.status_code, 200)
        self.assertEqual(
            response.json(),
            {
                "type": "FeatureCollection",
                "crs": {
                    "type": "name",
                    "properties": {"name": "urn:ogc:def:crs:EPSG::2056"},
                },
                "features": [],
            },
        )

    def test_api_permits_point_returns_only_points(self):
        self.client.login(username=self.admin_user.username, password="password")
        response = self.client.get(reverse("permits_point-list"),)
        response_json = response.json()
        self.assertEqual(response.status_code, 200)
        self.assertNotIn("multilinestring", str(response_json).lower())
        self.assertNotIn("multipolygon", str(response_json).lower())

    def test_api_permits_line_returns_only_lines(self):
        self.client.login(username=self.admin_user.username, password="password")
        response = self.client.get(reverse("permits_line-list"),)
        response_json = response.json()
        self.assertEqual(response.status_code, 200)
        self.assertNotIn("multipoint", str(response_json).lower())
        self.assertNotIn("multipolygon", str(response_json).lower())

    def test_api_permits_poly_returns_only_polygons(self):
        self.client.login(username=self.admin_user.username, password="password")
        response = self.client.get(reverse("permits_poly-list"),)
        response_json = response.json()
        self.assertEqual(response.status_code, 200)
        self.assertNotIn("multipoint", str(response_json).lower())
        self.assertNotIn("multilinestring", str(response_json).lower())

    def test_api_permits_does_not_contain_empty_geometry(self):
        self.client.login(username=self.admin_user.username, password="password")
        response = self.client.get(reverse("permits-list"),)
        response_json = response.json()
        self.assertEqual(response.status_code, 200)
        for feature in response_json["features"]:
            self.assertEqual(feature["geometry"]["type"], "Polygon")
            self.assertNotEqual(feature["geometry"]["coordinates"], [])

    def test_qgisserver_is_up_and_atlas_plugin_is_working(self):
        values = {
            "SERVICE": "ATLAS",
            "REQUEST": "GETCAPABILITIES",
            "MAP": "/io/data/report_template.qgs",
        }

        qgisserver_url = "http://qgisserver/ogc/?" + urllib.parse.urlencode(values)
        qgisserver_response = requests.get(
            qgisserver_url, headers={"Accept": "application/pdf"}, stream=True
        )
        self.assertEqual(qgisserver_response.status_code, 200)
        self.assertEqual(qgisserver_response.json()["status"], "success")

    def test_print_service_is_working_with_default_template(self):

        values = {
            "SERVICE": "ATLAS",
            "REQUEST": "GETPRINT",
            "FORMAT": "PDF",
            "TRANSPARENT": "true",
            "SRS": "EPSG:2056",
            "DPI": "150",
            "MAP": "/io/data/report_template.qgs",
            "TEMPLATE": "print_template",
            "LAYERS": "background,permits,permits_point,permits_line,permits_poly",
            "EXP_FILTER": "permit_request_id in(1)",
            "PERMIT_REQUEST_ID": 1,
        }

        qgisserver_url = "http://qgisserver/ogc/?" + urllib.parse.urlencode(values)
        qgisserver_response = requests.get(
            qgisserver_url, headers={"Accept": "application/pdf"}, stream=True
        )
        self.assertEqual(qgisserver_response.status_code, 200)

    def test_api_is_accessible_with_token_authentication(self):
        # Create token
        token = Token.objects.create(user=self.admin_user)
        # Set token in header
        self.client.credentials(HTTP_AUTHORIZATION="Token " + token.key)
        response = self.client.get(reverse("permits-list"), {})
        response_json = response.json()
        permit_requests = models.PermitRequest.objects.all().only("id")
        permit_requests_ids = [perm.id for perm in permit_requests]
        self.assertEqual(response.status_code, 200)
        self.assertEqual(len(response_json["features"]), permit_requests.count())
        for i, perm in enumerate(permit_requests):
            self.assertIn(
                response_json["features"][i]["properties"]["permit_request_id"],
                permit_requests_ids,
            )

    def test_api_permits_details_is_accessible_with_credentials(self):
        # Need PermitRequest to create absolut_url in api for file type
<<<<<<< HEAD
=======
        factories.PermitRequestFactory()
>>>>>>> 7ef6962b
        self.client.login(username=self.admin_user.username, password="password")
        response = self.client.get(reverse("permits_details-list"),)
        self.assertEqual(response.status_code, 200)

    def test_api_permits_details_is_not_accessible_with_token_authentication(self):
        # Create token
        token = Token.objects.create(user=self.admin_user)
        # Set token in header
        self.client.credentials(HTTP_AUTHORIZATION="Token " + token.key)
        response = self.client.get(reverse("permits_details-list"),)
        self.assertEqual(response.status_code, 403)

    def test_non_authorized_ip_raises_exception(self):
        # login as admin
        self.client.login(username=self.admin_user.username, password="password")
        # check that login admin user is allowed to get data
        response = self.client.get(reverse("permits-list"), {})
        self.assertEqual(response.status_code, 200)
        # Set only localhost allowed in constance settings
        config.IP_WHITELIST = "127.0.0.1"
        config.NETWORK_WHITELIST = ""
        # Fake the client ip to something not allowed
        response = self.client.get(
            reverse("permits-list"), {}, REMOTE_ADDR="112.144.0.0"
        )
        self.assertEqual(response.status_code, 403)

    def test_authorized_ip_does_not_raise_exception(self):
        # login as admin
        self.client.login(username=self.admin_user.username, password="password")
        # check that login admin user is allowed to get data
        response = self.client.get(reverse("permits-list"), {})
        self.assertEqual(response.status_code, 200)
        # Set only localhost allowed in constance settings
        config.IP_WHITELIST = "112.144.0.0"
        config.NETWORK_WHITELIST = ""
        # Fake the client ip to something not allowed
        response = self.client.get(
            reverse("permits-list"), {}, REMOTE_ADDR="112.144.0.0"
        )
        self.assertEqual(response.status_code, 200)

    def test_non_authorized_network_raises_exception(self):
        # login as admin
        self.client.login(username=self.admin_user.username, password="password")
        # check that login admin user is allowed to get data
        response = self.client.get(reverse("permits-list"), {})
        self.assertEqual(response.status_code, 200)
        # Set only localhost allowed in constance settings
        config.IP_WHITELIST = ""
        config.NETWORK_WHITELIST = "172.16.0.0/12,192.168.0.0/16"
        # Fake the client ip to something not allowed
        response = self.client.get(
            reverse("permits-list"), {}, REMOTE_ADDR="112.144.0.0"
        )
        self.assertEqual(response.status_code, 403)

    def test_authorized_network_does_not_raise_exception(self):
        # login as admin
        self.client.login(username=self.admin_user.username, password="password")
        # check that login admin user is allowed to get data
        response = self.client.get(reverse("permits-list"), {})
        self.assertEqual(response.status_code, 200)
        # Set only localhost allowed in constance settings
        config.IP_WHITELIST = ""
        config.NETWORK_WHITELIST = "172.16.0.0/12,192.168.0.0/16"
        # Fake the client ip to something not allowed
        response = self.client.get(
            reverse("permits-list"), {}, REMOTE_ADDR="172.19.0.0"
        )
        self.assertEqual(response.status_code, 200)

    def test_search_api_found(self):
        self.client.login(username=self.admin_user.username, password="password")
        author_permit_request = models.PermitRequest.objects.first().author
        response = self.client.get(
            reverse("search-list"), {"search": author_permit_request}
        )
        response_json = response.json()
        self.assertEqual(response.status_code, 200)
        self.assertNotEqual(response_json, [])

    def test_search_api_nothing_found_for_not_logged(self):
        author_permit_request = models.PermitRequest.objects.first().author
        response = self.client.get(
            reverse("search-list"), {"search": author_permit_request}
        )
        response_json = response.json()
        self.assertEqual(response.status_code, 200)
        self.assertEqual(response_json, [])

    def test_search_api_nothing_found_for_not_authorized(self):
        user_wo_permit_request = factories.UserFactory()
        self.client.login(username=user_wo_permit_request.username, password="password")
        author_permit_request = models.PermitRequest.objects.first().author
        response = self.client.get(
            reverse("search-list"), {"search": author_permit_request}
        )
        response_json = response.json()
        self.assertEqual(response.status_code, 200)
        self.assertEqual(response_json, [])

    def test_search_api_nothing_found_for_wrong_string(self):
        self.client.login(username=self.admin_user.username, password="password")
        response = self.client.get(
            reverse("search-list"), {"search": "InexistantStringReturningNoResult"}
        )
        response_json = response.json()
        self.assertEqual(response.status_code, 200)
        self.assertEqual(response_json, [])

    def test_current_user_returns_user_informations(self):
        self.client.login(username=self.admin_user.username, password="password")
        response = self.client.get(reverse("current_user"), {})
        response_json = response.json()
        login_datetime = models.User.objects.get(
            username=self.admin_user.username
        ).last_login
        expiration_datetime = login_datetime + timedelta(
            seconds=settings.SESSION_COOKIE_AGE
        )
        self.assertEqual(response.status_code, 200)
        self.assertEqual(
            response_json,
            {
                "is_logged": True,
                "username": self.admin_user.username,
                "email": self.admin_user.email,
                "login_datetime": login_datetime.strftime("%Y-%m-%d %H:%M:%S"),
                "expiration_datetime": expiration_datetime.strftime(
                    "%Y-%m-%d %H:%M:%S"
                ),
            },
        )

    def test_not_logged_returns_nothing_on_current_user(self):
        response = self.client.get(reverse("current_user"), {})
        response_json = response.json()
        self.assertEqual(response.status_code, 200)
        self.assertEqual(
            response_json, {"is_logged": False,},
        )

    # TODO: test also the permits:permit_request_print route<|MERGE_RESOLUTION|>--- conflicted
+++ resolved
@@ -422,10 +422,6 @@
 
     def test_api_permits_details_is_accessible_with_credentials(self):
         # Need PermitRequest to create absolut_url in api for file type
-<<<<<<< HEAD
-=======
-        factories.PermitRequestFactory()
->>>>>>> 7ef6962b
         self.client.login(username=self.admin_user.username, password="password")
         response = self.client.get(reverse("permits_details-list"),)
         self.assertEqual(response.status_code, 200)
