--- conflicted
+++ resolved
@@ -18,11 +18,7 @@
 from rest_framework.throttling import ScopedRateThrottle
 from django_wfs3.mixins import WFS3DescribeModelViewSetMixin
 
-<<<<<<< HEAD
-from . import geoservices, models, serializers, services, search
-=======
 from . import geoservices, models, serializers, services, services_authentication
->>>>>>> e2a7b524
 from constance import config
 import datetime
 
