--- conflicted
+++ resolved
@@ -13,10 +13,7 @@
 )
 from django.db.models import CharField, F, Prefetch, Q
 from rest_framework import viewsets
-<<<<<<< HEAD
-=======
 from rest_framework.generics import RetrieveAPIView
->>>>>>> 7ef6962b
 from rest_framework.response import Response
 from rest_framework.permissions import BasePermission, IsAuthenticated
 from rest_framework_gis.fields import GeometrySerializerMethodField
@@ -138,17 +135,11 @@
         return Response(serializer.data)
 
     # Returns the logged user, if there's any
-<<<<<<< HEAD
-    def get_queryset(self):
-        qs = User.objects.filter(Q(username=self.request.user))
-        return qs
-=======
     def get_object(self):
         try:
             return User.objects.get(Q(username=self.request.user))
         except User.DoesNotExist:
             return AnonymousUser()
->>>>>>> 7ef6962b
 
 
 # //////////////////////////////////
@@ -313,11 +304,6 @@
     """
     Permit request details endpoint usage:
         1.- /rest/permits_details/?permit_request_id=1
-<<<<<<< HEAD
-        
-=======
-
->>>>>>> 7ef6962b
     Liste types :
     - address
     - checkbox
