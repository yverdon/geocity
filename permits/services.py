--- conflicted
+++ resolved
@@ -15,6 +15,7 @@
 from constance import config
 from django.conf import settings
 from django.contrib.auth import get_user_model, login
+from django.contrib.sites.shortcuts import get_current_site
 from django.core.exceptions import (
     ObjectDoesNotExist,
     PermissionDenied,
@@ -23,7 +24,6 @@
 )
 from django.core.mail import send_mass_mail
 from django.core.validators import EmailValidator
-from django.contrib.sites.shortcuts import get_current_site
 from django.db import transaction
 from django.db.models import CharField, Count, F, Max, Min, Q, Value
 from django.db.models.functions import Concat
@@ -41,12 +41,6 @@
 from .exceptions import BadPermitRequestStatus
 from .models import WorksObjectType
 from .utils import reverse_permit_request_url
-<<<<<<< HEAD
-from PIL import Image
-from pdf2image import convert_from_path
-from django.contrib.sites.models import Site
-=======
->>>>>>> 24cad148
 
 
 class GeoTimeInfo(enum.Enum):
@@ -1013,7 +1007,9 @@
     if entityfilter and not single_entity_for_site:
         entities_by_tag = get_administrative_entities(
             request.user, get_current_site(request)
-        ).filter_by_tags(entityfilter,)
+        ).filter_by_tags(
+            entityfilter,
+        )
 
     # Get work objects types if there is only one entity filtered
     # Skipped if only one entity for site
