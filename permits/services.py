--- conflicted
+++ resolved
@@ -910,7 +910,6 @@
             permit_request
         )
     permit_request.save()
-<<<<<<< HEAD
     permit_request_url = absolute_uri_func(
         reverse(
             "permits:permit_request_detail",
@@ -965,9 +964,6 @@
 
     if emails:
         send_mass_mail(emails)
-=======
-    clear_session_filters(request)
->>>>>>> 579f0e89
 
 
 @transaction.atomic
