import enum
import typing
import itertools
import mimetypes
import os
import shutil
import urllib
from collections import defaultdict
import socket
import ipaddress
from datetime import datetime
import PIL
import re
from io import BytesIO
import filetype
import pathlib
from constance import config
from django.conf import settings
from django.core.files.uploadedfile import InMemoryUploadedFile
from django.contrib.auth import get_user_model, login
from django.core.exceptions import (
    SuspiciousOperation,
    ValidationError,
    ObjectDoesNotExist,
    PermissionDenied,
)
from django.core.mail import send_mass_mail
from django.core.validators import EmailValidator
from django.db import transaction
from django.db.models import CharField, Count, F, Max, Min, Q, Value
from django.db.models.functions import Concat
from django.forms import modelformset_factory
from django.http import StreamingHttpResponse
from django.http.response import FileResponse
from django.shortcuts import get_object_or_404
from django.template.loader import render_to_string
from django.urls import reverse
from django.utils.dateparse import parse_date
from django.utils.translation import gettext_lazy as _
from django.template.defaultfilters import slugify
from zipfile import ZipFile

from . import fields, forms, geoservices, models
from .exceptions import BadPermitRequestStatus
from .models import PermitRequest, WorksObjectType
from .utils import reverse_permit_request_url
from PIL import Image
from pdf2image import convert_from_path


class GeoTimeInfo(enum.Enum):
    DATE = enum.auto()
    GEOMETRY = enum.auto()
    # Geometry automatically genrerate from address field using geoadmin API
    GEOCODED_GEOMETRY = enum.auto()


def get_works_object_type_choices(permit_request):
    return (
        models.WorksObjectTypeChoice.objects.filter(permit_request=permit_request)
        .select_related("permit_request", "works_object_type")
        .prefetch_related("works_object_type__properties")
    )


@transaction.atomic
def set_object_property_value(permit_request, object_type, prop, value):
    """
    Create or update the `WorksObjectPropertyValue` object for the given property, object type and permit request. The
    record will be deleted if value is an empty string or None. `value` can be a variety of types: str in the case of
    a text property, bool in the case of a boolean property, int in the case of a number property, and File or bool in
    the case of a file property (the latter being `False` if the user is asking for the file to be removed).
    """
    existing_value_obj = models.WorksObjectPropertyValue.objects.filter(
        works_object_type_choice__permit_request=permit_request,
        works_object_type_choice__works_object_type=object_type,
        property=prop,
    )
    is_file = prop.input_type == models.WorksObjectProperty.INPUT_TYPE_FILE
    is_date = prop.input_type == models.WorksObjectProperty.INPUT_TYPE_DATE
    is_address = prop.input_type == models.WorksObjectProperty.INPUT_TYPE_ADDRESS

    if value == "" or value is None:
        existing_value_obj.delete()
    else:
        if is_file:
            # Use private storage to prevent uploaded files exposition to the outside world
            private_storage = fields.PrivateFileSystemStorage()
            # If the given File has a `url` attribute, it means the value comes from the `initial` form data, so the
            # value hasn't changed
            if getattr(value, "url", None):
                return

            # Remove the previous file, if any
            try:
                current_value = existing_value_obj.get()
            except models.WorksObjectPropertyValue.DoesNotExist:
                pass
            else:
                private_storage.delete(current_value.value["val"])
            # User has asked to remove the file. The file has already been removed from the storage, remove the property
            # value record and we're done
            if value is False:
                existing_value_obj.delete()
                return

            # Add the file to the storage
            directory = "permit_requests_uploads/{}".format(permit_request.pk)
            ext = os.path.splitext(value.name)[1]
            upper_ext = ext[1:].upper()
            path = os.path.join(
                directory, "{}_{}{}".format(object_type.pk, prop.pk, ext)
            )

            private_storage.save(path, value)
            # Postprocess images: remove all exif metadata from for better security and user privacy
            if upper_ext != "PDF":

                upper_ext = ext[1:].upper()
                formats_map = {"JPG": "JPEG"}
                with Image.open(value) as image_full:
                    data = list(image_full.getdata())
                    new_image = Image.new(image_full.mode, image_full.size)
                    new_image.putdata(data)
                    new_image.save(
                        private_storage.location + "/" + path,
                        formats_map[upper_ext]
                        if upper_ext in formats_map.keys()
                        else upper_ext,
                    )
            # Postprocess PDF: convert everything to image, do not keep other content
            elif upper_ext == "PDF":
                # File size to fix decompression bomb error
                PIL.Image.MAX_IMAGE_PIXELS = None

                all_images = convert_from_path(private_storage.location + "/" + path)
                first_image = all_images[0]
                following_images = all_images[1:]
                if len(following_images) > 0:
                    first_image.save(
                        private_storage.location + "/" + path,
                        save_all=True,
                        append_images=following_images,
                    )
                else:
                    first_image.save(
                        private_storage.location + "/" + path, save_all=True
                    )

            value = path

        elif is_date:
            value = value.isoformat()

        value_dict = {"val": value}
        nb_objs = existing_value_obj.update(value=value_dict)

        # No existing property value record, create it
        if nb_objs == 0:
            (
                works_object_type_choice,
                created,
            ) = models.WorksObjectTypeChoice.objects.get_or_create(
                permit_request=permit_request, works_object_type=object_type
            )
            models.WorksObjectPropertyValue.objects.create(
                works_object_type_choice=works_object_type_choice,
                property=prop,
                value=value_dict,
            )


def get_properties_values(permit_request):
    """
    Return a queryset of `WorksObjectPropertyValue` objects for the given `permit_request`, excluding properties of type
    file.
    """
    return (
        models.WorksObjectPropertyValue.objects.filter(
            works_object_type_choice__permit_request=permit_request
        )
        .exclude(property__input_type=models.WorksObjectProperty.INPUT_TYPE_FILE)
        .select_related(
            "works_object_type_choice",
            "works_object_type_choice__works_object_type",
            "property",
        )
    )


def get_properties_value(permit_request, property):
    """
    Return a `WorksObjectPropertyValue` object for the given `permit_request` and given property
    """
    return (
        models.WorksObjectPropertyValue.objects.filter(
            works_object_type_choice__permit_request=permit_request
        )
        .exclude(property__input_type=models.WorksObjectProperty.INPUT_TYPE_FILE)
        .select_related(
            "works_object_type_choice",
            "works_object_type_choice__works_object_type",
            "property",
        )
    )


def get_appendices_values(permit_request):
    """
    Return a queryset of `WorksObjectPropertyValue` objects of type file for the given `permit_request`.
    """
    return models.WorksObjectPropertyValue.objects.filter(
        works_object_type_choice__permit_request=permit_request,
        property__input_type=models.WorksObjectProperty.INPUT_TYPE_FILE,
    ).select_related(
        "works_object_type_choice",
        "works_object_type_choice__works_object_type",
        "property",
    )


def get_permit_request_properties(permit_request):
    """
    Yield `(WorksObjectType, WorksObjectProperty)` tuples for every `works_object_type_choices`.
    """
    objects_props = get_properties(permit_request)
    for works_object_type, props in objects_props:
        for prop in props:
            yield (works_object_type, prop)


def get_permit_request_appendices(permit_request):
    """
    Yield `(WorksObjectType, WorksObjectProperty)` tuples for every `works_object_type_choices`, only returning
    properties with input type file.
    """
    objects_props = get_appendices(permit_request)
    for works_object_type, props in objects_props:
        for prop in props:
            yield (works_object_type, prop)


def get_works_types(administrative_entity, user):
    queryset = (
        models.WorksType.objects.filter(
            pk__in=models.WorksObjectType.objects.filter(
                administrative_entities=administrative_entity
            ).values_list("works_type_id", flat=True),
            works_object_types__is_anonymous=False,
        )
        .order_by("name")
        .distinct()
    )

    if not user.has_perm("permits.see_private_requests"):
        queryset = queryset.filter(works_object_types__is_public=True)

    return queryset


def get_administrative_entities(user):
    # Default queryset, with all administrative entities
    queryset = (
        models.PermitAdministrativeEntity.objects.filter(
            pk__in=models.WorksObjectType.objects.values_list(
                "administrative_entities", flat=True
            ),
            works_object_types__is_anonymous=False,
        )
        .order_by("ofs_id", "-name")
        .distinct()
    )

    if not user.has_perm("permits.see_private_requests"):
        queryset = queryset.filter(works_object_types__is_public=True)

    return queryset


def get_permit_request_works_types(permit_request):
    return (
        models.WorksType.objects.filter(
            works_object_types__permit_requests=permit_request
        )
        .order_by("name")
        .distinct()
    )


def _get_properties_filtered(permit_request, props_filter):
    """
    Return a list of `(WorksObjectType, QuerySet[WorksObjectTypeProperty])` for all object types of the given
    `permit_request`. `props_filter` is passed the properties queryset and should return it (or a filtered version of
    it).
    """
    props_by_object_type = [
        (
            works_object_type,
            props_filter(works_object_type.properties.all()).order_by("order", "name"),
        )
        for works_object_type in permit_request.works_object_types.order_by(
            "works_object__name", "works_type__name"
        )
    ]

    return [
        (works_object_type, props)
        for works_object_type, props in props_by_object_type
        if props
    ]


def get_properties(permit_request, additional_type_exclusions=None):
    exclusions = [
        models.WorksObjectProperty.INPUT_TYPE_FILE,
    ]
    if additional_type_exclusions is not None:
        exclusions += additional_type_exclusions
    return _get_properties_filtered(
        permit_request,
        lambda qs: qs.exclude(
            input_type__in=[models.WorksObjectProperty.INPUT_TYPE_FILE,] + exclusions
        ),
    )


def get_appendices(permit_request):
    return _get_properties_filtered(
        permit_request,
        lambda qs: qs.filter(input_type=models.WorksObjectProperty.INPUT_TYPE_FILE),
    )


def set_works_types(permit_request, new_works_types):
    """
    Delete `WorksObjectTypeChoice` records that relate to a `WorksType` that is not in `new_works_types` (which must be
    an iterable of `WorksType` instances).
    """
    get_works_object_type_choices(permit_request).exclude(
        works_object_type__works_type__in=new_works_types
    ).delete()


@transaction.atomic
def set_works_object_types(permit_request, new_works_object_types):
    """
    Add the given `new_works_object_types`, which should be an iterable of `WorksObjectType` instances to the given
    `permit_request`. Existing `WorksObjectType` are ignored.
    """
    # Check which object type are new or have been removed. We can't just remove them all and recreate them
    # because there might be data related to these relations (eg. WorksObjectPropertyValue)
    get_works_object_type_choices(permit_request).exclude(
        works_object_type__in=new_works_object_types
    ).delete()

    for works_object_type in new_works_object_types:
        models.WorksObjectTypeChoice.objects.get_or_create(
            permit_request=permit_request, works_object_type=works_object_type
        )

    geotime_objects = get_geotime_objects(permit_request.id)

    if len(geotime_objects) > 0:
        geotime_required_info = get_geotime_required_info(permit_request)
        # Reset the geometry/date if the new_works_object_type do not need Date/Geom
        if len(geotime_required_info) == 0:
            geotime_objects.delete()
        # Reset the date only
        if GeoTimeInfo.DATE not in geotime_required_info:
            geotime_objects.update(starts_at=None, ends_at=None)
        # Reset the geometry only
        if GeoTimeInfo.GEOMETRY not in geotime_required_info:
            geotime_objects.update(geom=None)


@transaction.atomic
def set_administrative_entity(permit_request, administrative_entity):
    """
    Set the given `administrative_entity`, which should be an instance of `models.PermitAdministrativeEntity`.
    `WorksObjectTypeChoice` records that don't exist in the new `administrative_entity` will be deleted.
    """
    get_works_object_type_choices(permit_request).exclude(
        works_object_type__in=administrative_entity.works_object_types.all()
    ).delete()

    permit_request.administrative_entity = administrative_entity
    permit_request.save()


def get_property_value(object_property_value):
    value = object_property_value.value["val"]
    if (
        object_property_value.property.input_type
        == models.WorksObjectProperty.INPUT_TYPE_DATE
    ):
        return parse_date(value)

    elif (
        object_property_value.property.input_type
        == models.WorksObjectProperty.INPUT_TYPE_FILE
    ):
        private_storage = fields.PrivateFileSystemStorage()
        # TODO: handle missing files! Database pointing empty files should be removed
        try:
            f = private_storage.open(value)
            # The `url` attribute of the file is used to detect if there was already a file set (it is used by
            # `ClearableFileInput` and by the `set_object_property_value` function)
            f.url = reverse(
                "permits:permit_request_media_download",
                kwargs={"property_value_id": object_property_value.pk},
            )
        except IOError:
            f = None

        return f

    return value


def get_property_value_based_on_property(prop):
    property_object = models.WorksObjectPropertyValue.objects.get(
        property__name=prop["properties__property__name"],
        works_object_type_choice__id=prop["id"],
    )
    # get_property_value return None if file does not exist
    return get_property_value(property_object)


def get_user_administrative_entities(user):
    return models.PermitAdministrativeEntity.objects.filter(
        departments__group__in=user.groups.all(),
    ).order_by("ofs_id", "-name")


def get_user_departments(user):
    return models.PermitDepartment.objects.filter(group__in=user.groups.all())


def get_permit_request_for_user_or_404(user, permit_request_id, statuses=None):
    """
    Return the permit request with `permit_request_id` or raise an Http404 if there is no such permit request. The
    permit request must either belong to the given user, or the given user should be in the same administrative entity.
    If `statuses` is set and a permit request is found but its status doesn't match any value in `statuses`,
    `BadPermitRequestStatus` will be raised.
    """
    permit_request = get_object_or_404(
        get_permit_requests_list_for_user(user), pk=permit_request_id
    )

    if statuses is not None and permit_request.status not in statuses:
        raise BadPermitRequestStatus(permit_request, statuses)

    return permit_request


def get_permit_requests_list_for_user(
    user,
    request_comes_from_internal_qgisserver=False,
    works_object_filter=None,
    ignore_archived=True,
):
    """
    Return the list of permit requests this user has access to.
    """
    annotate_with = dict(
        starts_at_min=Min("geo_time__starts_at"),
        ends_at_max=Max("geo_time__ends_at"),
        permit_duration_max=Max("works_object_types__permit_duration"),
        remaining_validations=Count("validations")
        - Count(
            "validations",
            filter=~Q(
                validations__validation_status=models.PermitRequestValidation.STATUS_REQUESTED
            ),
        ),
        required_validations=Count("validations"),
        author_fullname=Concat(
            F("author__user__first_name"), Value(" "), F("author__user__last_name"),
        ),
        author_details=Concat(
            F("author__user__email"),
            Value(" / "),
            F("author__phone_first"),
            output_field=CharField(),
        ),
    )

    if works_object_filter is not None:
        annotate_with.update({"works_object_filter": Value(works_object_filter)})

    qs = models.PermitRequest.objects.annotate(**annotate_with)

    if ignore_archived:
        qs = qs.filter(~Q(status=models.PermitRequest.STATUS_ARCHIVED))

    if not user.is_authenticated and not request_comes_from_internal_qgisserver:
        return qs.none()

    if not user.is_superuser and not request_comes_from_internal_qgisserver:
        qs_filter = Q(author=user.permitauthor)

        if user.has_perm("permits.amend_permit_request"):
            qs_filter |= Q(
                administrative_entity__in=get_user_administrative_entities(user),
            ) & ~Q(status=models.PermitRequest.STATUS_DRAFT)

        if user.has_perm("permits.validate_permit_request"):
            qs_filter |= Q(
                validations__department__in=models.PermitDepartment.objects.filter(
                    group__in=user.groups.all()
                )
            )
        return qs.filter(qs_filter)

    return qs


def get_archived_request_list_for_user(user):
    """
    Return the list of archived requests this user has access to.
    """
    qs = models.ArchivedPermitRequest.objects.all()
    if not user.is_authenticated:
        return qs.none()

    if user.is_superuser:
        return qs

    qs_filter = Q(archivist=user)
    qs_filter |= Q(
        permit_request__administrative_entity__in=get_user_administrative_entities(user)
    )

    return qs.filter(qs_filter)


def get_actors_types(permit_request):
    """
    Get actors type defined for each work type defined for the permit_request
    """

    return (
        models.PermitActorType.objects.filter(
            works_type__in=get_permit_request_works_types(permit_request)
        )
        .values_list("type", "is_mandatory")
        .order_by("-is_mandatory")
    )


def filter_only_missing_actor_types(actor_types, permit_request):
    """
    Filter the given `actor_types` to return only the ones that have not been set in the given `permit_request`.
    """

    existing_actor_types = permit_request.permit_request_actors.values_list(
        "actor_type", flat=True
    )

    return [
        actor_type
        for actor_type in actor_types
        if actor_type[0] not in existing_actor_types
    ]


def get_missing_required_actor_types(permit_request):
    """
    Get actors type required but not filled
    """

    return filter_only_missing_actor_types(
        [
            (actor_type, is_mandatory)
            for actor_type, is_mandatory in get_actors_types(permit_request)
            if is_mandatory
        ],
        permit_request,
    )


def get_permitactorformset_initiated(permit_request, data=None):
    """
    Return PermitActorFormSet with initial values set
    """

    # Queryset with all configured actor type for this permit_request
    configured_actor_types = get_actors_types(permit_request)

    # Get actor type that are not filled yet for the permit_request
    missing_actor_types = filter_only_missing_actor_types(
        configured_actor_types, permit_request
    )

    actor_initial_forms = [
        {"actor_type": actor_type[0]} for actor_type in missing_actor_types
    ]

    PermitActorFormSet = modelformset_factory(
        models.PermitRequestActor,
        form=forms.PermitRequestActorForm,
        extra=len(actor_initial_forms),
    )

    formset = PermitActorFormSet(
        initial=actor_initial_forms,
        queryset=models.PermitRequestActor.objects.filter(
            permit_request=permit_request
        ).select_related("actor"),
        data=data,
    )

    mandatory_actor_types = {
        actor_type
        for actor_type, is_mandatory in configured_actor_types
        if is_mandatory
    }

    for form in formset:
        form.empty_permitted = (
            "actor_type" not in form.initial
            or form.initial["actor_type"] not in mandatory_actor_types
        )

    return formset


def get_total_error_count(permit_request):
    """
    Return the total count of errors in forms for a given permit request
    """
    properties_form = forms.WorksObjectsPropertiesForm(
        instance=permit_request, enable_required=True, disable_fields=True, data={}
    )
    appendices_form = forms.WorksObjectsAppendicesForm(
        instance=permit_request, enable_required=True, disable_fields=True, data={}
    )

    missing_actor_types = get_missing_required_actor_types(permit_request)

    actor_errors = [
        _('Contact de type "%s" manquant.') % models.ACTOR_TYPE_CHOICES[actor_type][1]
        for actor_type in missing_actor_types
    ]

    return sum(
        len(errors)
        for errors in [appendices_form.errors, properties_form.errors, actor_errors]
    )


#########
# STEPS #
#########


def get_administrative_entity_step(permit_request):
    return models.Step(
        name=_("Entité"),
        url=reverse_permit_request_url(
            "permits:permit_request_select_administrative_entity", permit_request
        )
        if permit_request
        else reverse("permits:permit_request_select_administrative_entity"),
        completed=permit_request is not None,
        enabled=True,
    )


def get_works_types_step(permit_request, completed, typefilter):
    # When there’s only 1 works type it will be automatically selected, so there’s no
    # reason to show the step
    if permit_request:
        works_types = get_works_types(
            permit_request.administrative_entity, permit_request.author.user
        )
        if works_types.filter_by_tags(typefilter).exists():
            works_types = works_types.filter_by_tags(typefilter)
        if len(works_types) <= 1:
            return None

    return models.Step(
        name=_("Type"),
        url=reverse_permit_request_url(
            "permits:permit_request_select_types", permit_request
        )
        if permit_request
        else None,
        completed=completed,
        enabled=True,
    )


def get_works_objects_step(permit_request, enabled, works_types, user, typefilter):
    # If there are default works objects types it means the object types can be
    # automatically selected and so the step shouldn’t be visible

    if permit_request:
        selected_works_types = (
            works_types
            or permit_request.works_object_types.values_list("works_type", flat=True)
        )
        candidate_works_object_types = (
            models.WorksObjectType.objects.filter(works_type__in=selected_works_types)
            if selected_works_types
            else permit_request.administrative_entity.works_object_types.all()
        )

        if (
            get_default_works_object_types(
                permit_request.administrative_entity,
                user,
                works_types=selected_works_types or None,
            )
            # Also check if the candidates works types would all result in a single
            # works object (which will anyway get automatically selected)
            or candidate_works_object_types.values_list("works_object", flat=True)
            .distinct()
            .count()
            <= 1
        ):
            return None

    # If the user is editing a permit request and the administrative entity only has 1
    # works type, there won’t be a works type step, so the works object step should have
    # it in the URL
    # return None
    if permit_request and not works_types:
        if user.has_perm("permits.see_private_requests"):
            administrative_entity_works_types = permit_request.administrative_entity.works_object_types.values_list(
                "works_type", flat=True
            ).distinct()
        else:
            administrative_entity_works_types = (
                permit_request.administrative_entity.works_object_types.filter(
                    is_public=True
                )
                .values_list("works_type", flat=True)
                .distinct()
            )

        if len(administrative_entity_works_types) == 1:
            works_types = administrative_entity_works_types

        if typefilter:
            filtered_works_type = (
                models.WorksType.objects.filter_by_tags(typefilter)
                .values_list("id", flat=True)
                .distinct()
            )

            if filtered_works_type.count() == 1:
                works_types = filtered_works_type

    works_types_qs = (
        urllib.parse.urlencode({"types": works_types}, doseq=True,)
        if works_types
        else ""
    )

    return models.Step(
        name=_("Objets"),
        url=(
            reverse_permit_request_url(
                "permits:permit_request_select_objects", permit_request
            )
            + (f"?{works_types_qs}" if works_types_qs else "")
        )
        if permit_request
        else "",
        completed=enabled,
        enabled=enabled,
    )


def get_properties_step(permit_request, enabled):
    properties_form = (
        forms.WorksObjectsPropertiesForm(
            instance=permit_request, enable_required=True, disable_fields=True, data={}
        )
        if permit_request
        else None
    )
    properties_errors = len(properties_form.errors) if properties_form else 0
    properties_url = (
        reverse_permit_request_url("permits:permit_request_properties", permit_request)
        if permit_request
        else ""
    )

    return models.Step(
        name=_("Détails"),
        url=properties_url,
        completed=enabled and properties_form and not properties_form.errors,
        errors_count=properties_errors,
        enabled=enabled,
    )


def get_geo_time_step(permit_request, enabled):
    geo_time_errors = (
        0
        if permit_request is None or get_geotime_objects(permit_request.id).exists()
        else 1
    )
    geo_time_url = (
        reverse_permit_request_url("permits:permit_request_geo_time", permit_request)
        if permit_request
        else ""
    )
    required_info = get_geotime_required_info(permit_request)

    if not (GeoTimeInfo.DATE in required_info or GeoTimeInfo.GEOMETRY in required_info):
        return None

    return models.Step(
        name=get_geo_step_name_title(required_info)["step_name"],
        url=geo_time_url,
        completed=geo_time_errors == 0,
        errors_count=geo_time_errors,
        enabled=enabled,
    )


def get_geo_step_name_title(required_info):
    name_title = {}
    if GeoTimeInfo.DATE not in required_info:
        name_title["title"] = config.GEO_STEP
        name_title["step_name"] = _("Localisation")
    elif GeoTimeInfo.GEOMETRY not in required_info:
        name_title["title"] = config.TIME_STEP
        name_title["step_name"] = _("Planning")
    else:
        name_title["title"] = config.GEO_TIME_STEP
        name_title["step_name"] = _("Planning et localisation")

    return name_title


def get_geotime_required_info(permit_request):
    if not permit_request:
        return set()
    works_object_types = permit_request.works_object_types.all()
    required_info = set()
    if any(works_object_type.needs_date for works_object_type in works_object_types):
        required_info.add(GeoTimeInfo.DATE)

    if any(works_object_type.has_geometry for works_object_type in works_object_types):
        required_info.add(GeoTimeInfo.GEOMETRY)
    else:
        exclusions = [
            prop[0]
            for prop in models.WorksObjectProperty.INPUT_TYPE_CHOICES
            if prop[0] != models.INPUT_TYPE_ADDRESS
        ]

        if (
            get_properties(permit_request, exclusions)
            and get_geotime_objects(permit_request.pk)
            .filter(comes_from_automatic_geocoding=True)
            .exists()
        ):
            required_info.add(GeoTimeInfo.GEOCODED_GEOMETRY)
    return required_info


def get_geotime_objects(permit_request_id, exlude_geocoded_geom=False):
    return models.PermitRequestGeoTime.objects.filter(
        permit_request_id=permit_request_id,
        comes_from_automatic_geocoding=exlude_geocoded_geom,
    )


def get_appendices_step(permit_request, enabled):
    if permit_request and len(get_appendices(permit_request)) == 0:
        return None

    appendices_url = (
        reverse_permit_request_url("permits:permit_request_appendices", permit_request)
        if permit_request
        else ""
    )
    appendices_form = (
        forms.WorksObjectsAppendicesForm(
            instance=permit_request, enable_required=True, disable_fields=True, data={}
        )
        if permit_request
        else None
    )
    appendices_errors = len(appendices_form.errors) if appendices_form else 0

    return models.Step(
        name=_("Documents"),
        url=appendices_url,
        completed=enabled and appendices_errors == 0,
        errors_count=appendices_errors,
        enabled=enabled,
    )


def get_actors_step(permit_request, enabled):
    if permit_request and len(get_actors_types(permit_request)) == 0:
        return None

    actor_errors = (
        len(get_missing_required_actor_types(permit_request)) if permit_request else 0
    )
    actors_url = (
        reverse_permit_request_url("permits:permit_request_actors", permit_request)
        if permit_request
        else ""
    )
    return models.Step(
        name=_("Contacts"),
        url=actors_url,
        enabled=enabled,
        errors_count=actor_errors,
        completed=actor_errors == 0,
    )


def get_submit_step(permit_request, enabled, total_errors):
    submit_url = (
        reverse_permit_request_url("permits:permit_request_submit", permit_request)
        if permit_request
        else ""
    )

    return models.Step(
        name=_("Résumé et envoi"),
        url=submit_url,
        enabled=enabled,
        errors_count=total_errors,
        completed=total_errors == 0,
    )


def get_anonymous_steps(type, user, permit_request):
    has_works_objects_types = permit_request.works_object_types.exists()

    objects_step = get_works_objects_step(
        permit_request=permit_request,
        enabled=not has_works_objects_types,
        works_types=[type],
        user=user,
        typefilter=[type],
    )

    if objects_step:
        objects_step.completed = has_works_objects_types

    steps = {
        models.StepType.WORKS_OBJECTS: objects_step,
        models.StepType.PROPERTIES: get_properties_step(
            permit_request=permit_request, enabled=has_works_objects_types
        ),
        models.StepType.GEO_TIME: get_geo_time_step(
            permit_request=permit_request, enabled=has_works_objects_types
        ),
        models.StepType.APPENDICES: get_appendices_step(
            permit_request=permit_request, enabled=has_works_objects_types
        ),
        models.StepType.ACTORS: get_actors_step(
            permit_request=permit_request, enabled=has_works_objects_types
        ),
    }

    total_errors = sum([step.errors_count for step in steps.values() if step])
    steps[models.StepType.SUBMIT] = get_submit_step(
        permit_request=permit_request,
        enabled=has_works_objects_types,
        total_errors=total_errors,
    )

    return {step_type: step for step_type, step in steps.items() if step is not None}


def get_progress_bar_steps(request, permit_request):
    """
    Return a dict of `Step` items that can be used to track the user progress through
    the permit request wizard. The dict only contains reachable steps (which don’t
    necessarily have a `url` though, eg. before selecting the administrative entity).
    """
    has_works_objects_types = (
        permit_request.works_object_types.exists() if permit_request else False
    )
    selected_works_types = request.GET.getlist("types")
    entityfilter = (
        request.session["entityfilter"] if "entityfilter" in request.session else []
    )
    entities_by_tag = None
    if entityfilter:
        entities_by_tag = get_administrative_entities(request.user).filter_by_tags(
            entityfilter
        )

    if entities_by_tag:
        if (
            not selected_works_types
            and "typefilter" in request.session
            and len(entities_by_tag) == 1
        ):
            works_types_by_tag = (
                models.WorksType.objects.filter_by_tags(request.session["typefilter"])
                .filter(works_object_types__administrative_entities__in=entities_by_tag)
                .values_list("pk", flat=True)
            )
            if len(works_types_by_tag) == 1:
                selected_works_types = [str(works_types_by_tag[0])]

    all_steps = {
        models.StepType.ADMINISTRATIVE_ENTITY: get_administrative_entity_step(
            permit_request
        ),
        models.StepType.WORKS_TYPES: get_works_types_step(
            permit_request=permit_request,
            completed=has_works_objects_types or selected_works_types,
            typefilter=request.session["typefilter"]
            if "typefilter" in request.session
            else [],
        ),
        models.StepType.WORKS_OBJECTS: get_works_objects_step(
            permit_request=permit_request,
            enabled=has_works_objects_types,
            works_types=selected_works_types,
            user=request.user,
            typefilter=request.session["typefilter"]
            if "typefilter" in request.session
            else [],
        ),
        models.StepType.PROPERTIES: get_properties_step(
            permit_request=permit_request, enabled=has_works_objects_types
        ),
        models.StepType.GEO_TIME: get_geo_time_step(
            permit_request=permit_request, enabled=has_works_objects_types
        ),
        models.StepType.APPENDICES: get_appendices_step(
            permit_request=permit_request, enabled=has_works_objects_types
        ),
        models.StepType.ACTORS: get_actors_step(
            permit_request=permit_request, enabled=has_works_objects_types
        ),
    }

    total_errors = sum([step.errors_count for step in all_steps.values() if step])
    all_steps[models.StepType.SUBMIT] = get_submit_step(
        permit_request=permit_request,
        enabled=has_works_objects_types,
        total_errors=total_errors,
    )

    return {
        step_type: step for step_type, step in all_steps.items() if step is not None
    }


def get_previous_step(steps, current_step):
    """
    Return the previous step in the list or raise `IndexError` if there’s no such
    step.
    """
    return list(
        itertools.takewhile(lambda step: step[0] != current_step, steps.items())
    )[-1][1]


def get_next_step(steps, current_step):
    """
    Return the next step in the list or raise `IndexError` if there’s no such
    step.
    """
    return list(
        itertools.dropwhile(lambda step: step[0] != current_step, steps.items())
    )[1][1]


def submit_permit_request(permit_request, request):
    """
    Change the permit request status to submitted and send notification e-mails. `absolute_uri_func` should be a
    callable that takes a path and returns an absolute URI, usually `request.build_absolute_uri`.
    """
    if not permit_request.can_be_submitted_by_author():
        raise SuspiciousOperation

    is_awaiting_supplement = (
        permit_request.status == models.PermitRequest.STATUS_AWAITING_SUPPLEMENT
    )

    if is_awaiting_supplement:
        data = {
            "subject": "{} ({})".format(
                _("La demande de compléments a été traitée"),
                get_works_type_names_list(permit_request),
            ),
            "users_to_notify": _get_secretary_email(permit_request),
            "template": "permit_request_complemented.txt",
            "permit_request": permit_request,
            "absolute_uri_func": request.build_absolute_uri,
        }
        send_email_notification(data)

    else:
        # Here we create a new Permit Request, therefore if it contains one or more
        # WOTs that can be prolonged with no Date required but can be renewed, we need
        # to calculate the dates automatically
        permit_request.set_dates_for_renewables_wots()

        users_to_notify = set(
            get_user_model()
            .objects.filter(
                Q(
                    groups__permitdepartment__administrative_entity=permit_request.administrative_entity,
                    permitauthor__user__email__isnull=False,
                    groups__permitdepartment__is_integrator_admin=False,
                ),
                Q(
                    Q(groups__permitdepartment__is_validator=False,)
                    | Q(
                        groups__permitdepartment__is_validator=True,
                        groups__permitdepartment__is_backoffice=True,
                    )
                ),
                Q(permitauthor__notify_per_email=True),
            )
            .values_list("permitauthor__user__email", flat=True)
        )

        data = {
            "subject": "{} ({})".format(
                _("Nouvelle demande"), get_works_type_names_list(permit_request)
            ),
            "users_to_notify": users_to_notify,
            "template": "permit_request_submitted.txt",
            "permit_request": permit_request,
            "absolute_uri_func": request.build_absolute_uri,
        }
        send_email_notification(data)

        if permit_request.author.notify_per_email:
            data["subject"] = "{} ({})".format(
                _("Votre demande"), get_works_type_names_list(permit_request)
            )
            data["users_to_notify"] = [permit_request.author.user.email]
            data["template"] = "permit_request_acknowledgment.txt"
            send_email_notification(data)

    permit_request.status = models.PermitRequest.STATUS_SUBMITTED_FOR_VALIDATION
    if GeoTimeInfo.GEOMETRY in get_geotime_required_info(permit_request):
        permit_request.intersected_geometries = geoservices.get_intersected_geometries(
            permit_request
        )
    permit_request.save()
    clear_session_filters(request)


@transaction.atomic
def request_permit_request_validation(permit_request, departments, absolute_uri_func):
    permit_request.status = models.PermitRequest.STATUS_AWAITING_VALIDATION
    permit_request.save()

    for department in departments:
        models.PermitRequestValidation.objects.get_or_create(
            permit_request=permit_request, department=department
        )

    users_to_notify = set(
        get_user_model()
        .objects.filter(
            Q(
                groups__permitdepartment__in=departments,
                permitauthor__notify_per_email=True,
            )
        )
        .values_list("permitauthor__user__email", flat=True)
    )

    data = {
        "subject": "{} ({})".format(
            _("Nouvelle demande en attente de validation"),
            get_works_type_names_list(permit_request),
        ),
        "users_to_notify": users_to_notify,
        "template": "permit_request_validation_request.txt",
        "permit_request": permit_request,
        "absolute_uri_func": absolute_uri_func,
    }
    send_email_notification(data)


def send_validation_reminder(permit_request, absolute_uri_func):
    """
    Send a reminder to departments that have not yet processed the given `permit_request` and return the list of pending
    validations.
    """
    pending_validations = permit_request.get_pending_validations()
    users_to_notify = set(
        get_user_model()
        .objects.filter(
            Q(
                groups__permitdepartment__in=pending_validations.values_list(
                    "department", flat=True
                ),
                permitauthor__notify_per_email=True,
            )
        )
        .values_list("permitauthor__user__email", flat=True)
        .distinct()
    )

    data = {
        "subject": "{} ({})".format(
            _("Demande toujours en attente de validation"),
            get_works_type_names_list(permit_request),
        ),
        "users_to_notify": users_to_notify,
        "template": "permit_request_validation_reminder.txt",
        "permit_request": permit_request,
        "absolute_uri_func": absolute_uri_func,
    }
    send_email_notification(data)
    return pending_validations


def _parse_email_content(template, permit_request, absolute_uri_func):
    return render_to_string(
        f"permits/emails/{template}",
        {
            "permit_request_url": absolute_uri_func(
                reverse(
                    "permits:permit_request_detail",
                    kwargs={"permit_request_id": permit_request.pk},
                )
            ),
            "administrative_entity": permit_request.administrative_entity,
            "name": permit_request.author.user.get_full_name(),
            "permit_request": permit_request,
        },
    )


def send_email_notification(data):
    from_email_name = (
        f'{data["permit_request"].administrative_entity.expeditor_name} '
        if data["permit_request"].administrative_entity.expeditor_name
        else ""
    )
    sender = (
        f'{from_email_name}<{data["permit_request"].administrative_entity.expeditor_email}>'
        if data["permit_request"].administrative_entity.expeditor_email
        else settings.DEFAULT_FROM_EMAIL
    )
    send_email(
        template=data["template"],
        sender=sender,
        receivers=data["users_to_notify"],
        subject=data["subject"],
        context={
            "permit_request_url": data["permit_request"].get_absolute_url(
                reverse(
                    "permits:permit_request_detail",
                    kwargs={"permit_request_id": data["permit_request"].pk},
                )
            ),
            "administrative_entity": data["permit_request"].administrative_entity,
            "name": data["permit_request"].author.user.get_full_name(),
            "permit_request": data["permit_request"],
        },
    )


def send_email(template, sender, receivers, subject, context):
    email_content = render_to_string(f"permits/emails/{template}", context)
    emails = [
        (subject, email_content, sender, [email_address],)
        for email_address in receivers
        if validate_email(email_address)
    ]

    if emails:
        send_mass_mail(emails, fail_silently=True)


def _get_secretary_email(permit_request):
    department = permit_request.administrative_entity.departments.filter(
        is_backoffice=True
    )
    secretary_group_users = get_user_model().objects.filter(
        Q(groups__permitdepartment__in=department, permitauthor__notify_per_email=True)
    )

    return [user.email for user in secretary_group_users]


def has_permission_to_amend_permit_request(user, permit_request):
    return user.has_perm(
        "permits.amend_permit_request"
    ) and permit_request.administrative_entity in get_user_administrative_entities(user)


def can_amend_permit_request(user, permit_request):
    return permit_request.can_be_amended() and has_permission_to_amend_permit_request(
        user, permit_request
    )


def can_prolonge_permit_request(user, permit_request):
    return permit_request.can_be_prolonged() and has_permission_to_amend_permit_request(
        user, permit_request
    )


def can_request_permit_validation(user, permit_request):
    return permit_request.can_be_sent_for_validation() and has_permission_to_amend_permit_request(
        user, permit_request
    )


def has_permission_to_validate_permit_request(user, permit_request):
    return (
        user.has_perm("permits.validate_permit_request")
        and get_permit_requests_list_for_user(user)
        .filter(pk=permit_request.pk)
        .exists()
    )


def can_validate_permit_request(user, permit_request):
    return permit_request.can_be_validated() and has_permission_to_validate_permit_request(
        user, permit_request
    )


def has_permission_to_poke_permit_request(user, permit_request):
    return user.has_perm(
        "permits.amend_permit_request"
    ) and permit_request.administrative_entity in get_user_administrative_entities(user)


def can_poke_permit_request(user, permit_request):
    return (
        permit_request.status == models.PermitRequest.STATUS_AWAITING_VALIDATION
        and has_permission_to_poke_permit_request(user, permit_request)
    )


def has_permission_to_classify_permit_request(user, permit_request):
    return user.has_perm(
        "permits.amend_permit_request"
    ) and permit_request.administrative_entity in get_user_administrative_entities(user)


def can_classify_permit_request(user, permit_request):

    status_choices_for_administrative_entity = get_status_choices_for_administrative_entity(
        permit_request.administrative_entity
    )
    no_validation_process = (
        models.PermitRequest.STATUS_AWAITING_VALIDATION
        not in status_choices_for_administrative_entity
        and models.PermitRequest.STATUS_APPROVED
        in status_choices_for_administrative_entity
        and models.PermitRequest.STATUS_REJECTED
        in status_choices_for_administrative_entity
        and permit_request.status == models.PermitRequest.STATUS_PROCESSING
    )
    return (
        permit_request.status == models.PermitRequest.STATUS_PROCESSING
        and permit_request.get_pending_validations().count() == 0
        and has_permission_to_classify_permit_request(user, permit_request)
    ) or no_validation_process


def has_permission_to_edit_permit_request(user, permit_request):
    return (
        user.has_perm("permits.edit_permit_request")
        and get_permit_requests_list_for_user(user)
        .filter(pk=permit_request.pk)
        .exists()
    )


def can_edit_permit_request(user, permit_request):
    return (
        permit_request.can_be_edited_by_pilot()
        and has_permission_to_edit_permit_request(user, permit_request)
        or permit_request.can_always_be_updated(user)
    )


def permit_requests_has_paid_wot(permit_request):
    return True in [
        permit.requires_payment for permit in permit_request.works_object_types.all()
    ]


def get_contacts_summary(permit_request):

    actor_types = dict(models.ACTOR_TYPE_CHOICES)

    contacts = [
        (
            actor_types.get(contact["actor_type"].value(), ""),
            [
                (field.label, field.value())
                for field in contact
                if field.name not in {"id", "actor_type"}
            ],
        )
        for contact in get_permitactorformset_initiated(permit_request)
        if contact["id"].value()
    ]

    return contacts


def get_permit_complementary_documents(permit_request, user):
    qs = models.PermitRequestComplementaryDocument.objects.filter(
        Q(permit_request=permit_request)
    )

    if user.is_superuser:
        return qs.order_by("pk").all().distinct()

    return (
        qs.filter(
            Q(is_public=True)
            | Q(owner=user)
            | Q(authorised_departments__group__in=user.groups.all()),
        )
        .order_by("pk")
        .all()
        .distinct()
    )


def get_permit_objects(permit_request):

    properties_form = forms.WorksObjectsPropertiesForm(instance=permit_request)
    appendices_form = forms.WorksObjectsAppendicesForm(instance=permit_request)
    properties_by_object_type = dict(properties_form.get_fields_by_object_type())
    appendices_by_object_type = dict(appendices_form.get_fields_by_object_type())
    amend_custom_properties_values = get_amend_custom_properties_values(permit_request)
    amend_custom_properties_by_object_type = defaultdict(list)
    for value in amend_custom_properties_values:
        amend_custom_properties_by_object_type[
            value.works_object_type_choice.works_object_type
        ].append(value)
    objects_infos = [
        (
            obj,
            properties_by_object_type.get(obj, []),
            appendices_by_object_type.get(obj, []),
            amend_custom_properties_by_object_type[obj],
        )
        for obj in permit_request.works_object_types.all()
    ]

    return objects_infos


def get_status_choices_for_administrative_entity(administrative_entity):
    """
    Returns the status availables for an administrative entity
    """
    return models.PermitWorkflowStatus.objects.filter(
        administrative_entity=administrative_entity
    ).values_list("status", flat=True)


def get_actions_for_administrative_entity(permit_request):
    """
    Filter out administrative workflow step that are not coherent
    with current permit_request status
    """

    # Statuses for which a given action should be available
    required_statuses_for_actions = {
        "amend": list(models.PermitRequest.AMENDABLE_STATUSES),
        "request_validation": [models.PermitRequest.STATUS_AWAITING_VALIDATION],
        "poke": [models.PermitRequest.STATUS_AWAITING_VALIDATION],
        "validate": [
            models.PermitRequest.STATUS_APPROVED,
            models.PermitRequest.STATUS_REJECTED,
            models.PermitRequest.STATUS_AWAITING_VALIDATION,
            models.PermitRequest.STATUS_PROCESSING,
        ],
        "prolong": list(models.PermitRequest.PROLONGABLE_STATUSES),
        "complementary_documents": [
            models.PermitRequest.STATUS_AWAITING_VALIDATION,
            models.PermitRequest.STATUS_PROCESSING,
        ],
        "request_inquiry": list(models.PermitRequest.AMENDABLE_STATUSES),
    }

    available_statuses_for_administrative_entity = get_status_choices_for_administrative_entity(
        permit_request.administrative_entity
    )
    available_actions = []
    for action in required_statuses_for_actions.keys():
        action_as_set = set(required_statuses_for_actions[action])
        enabled_actions = list(
            action_as_set.intersection(available_statuses_for_administrative_entity)
        )
        if enabled_actions:
            available_actions.append(action)

    distinct_available_actions = list(dict.fromkeys(available_actions))
    return distinct_available_actions


def get_permit_request_amend_custom_properties(permit_request):

    props_by_object_type = get_permit_request_amend_custom_properties_by_object_type(
        permit_request
    )
    for works_object_type, props in props_by_object_type:
        for prop in props:
            yield (works_object_type, prop)


def get_permit_request_amend_custom_properties_by_object_type(permit_request):

    works_object_types = permit_request.works_object_types.prefetch_related(
        "amend_properties"
    ).select_related("works_object", "works_type")

    for works_object_type in works_object_types:
        yield (works_object_type, works_object_type.amend_properties.all())


def get_default_works_object_types(
    administrative_entity, user, works_types=None,
):
    """
    Return the `WorksObjectType` that should be automatically selected for the given
    `administrative_entity`. `works_types` should be the works types the user has
    selected, if any.
    """
    if user.has_perm("permits.see_private_requests"):
        works_object_types = administrative_entity.works_object_types.all()
    else:
        works_object_types = administrative_entity.works_object_types.filter(
            is_public=True
        )

    if works_types is not None:
        works_object_types = works_object_types.filter(works_type__in=works_types)

    available_works_objects = {
        works_object_type.works_object_id for works_object_type in works_object_types
    }
    available_works_types = {
        works_object_type.works_type_id for works_object_type in works_object_types
    }

    # If `works_types` are not set, ie. the user has only selected an administrative
    # entity but no works types yes, and there’s more than 1 works type available, don’t
    # return any default works object type so the user can choose the works type(s)
    # first
    if (works_types is None and len(available_works_types) > 1) or len(
        available_works_objects
    ) > 1:
        return WorksObjectType.objects.none()

    return works_object_types


@transaction.atomic
def set_amend_custom_property_value(permit_request, object_type, prop, value):
    """
    Create or update the `PermitRequestAmendPropertyValues` object for the given
    property, object type and permit request. The record will be deleted if value is
    an empty string or None. Value is only str type.
    """
    existing_value_obj = models.PermitRequestAmendPropertyValue.objects.filter(
        works_object_type_choice__permit_request=permit_request,
        works_object_type_choice__works_object_type=object_type,
        property=prop,
    )

    if value == "" or value is None:
        existing_value_obj.delete()
    else:
        nb_objs = existing_value_obj.update(value=value)
        # No existing property value record, create it
        if nb_objs == 0:
            (
                works_object_type_choice,
                created,
            ) = models.WorksObjectTypeChoice.objects.get_or_create(
                permit_request=permit_request, works_object_type=object_type
            )
            models.PermitRequestAmendPropertyValue.objects.create(
                works_object_type_choice=works_object_type_choice,
                property=prop,
                value=value,
            )


def get_amend_custom_properties_values(permit_request):
    """
    Return a queryset of `PermitRequestAmendPropertyValue` objects for the given
    `permit_request`.
    """
    return models.PermitRequestAmendPropertyValue.objects.filter(
        works_object_type_choice__permit_request=permit_request
    ).select_related(
        "works_object_type_choice",
        "works_object_type_choice__works_object_type",
        "property",
    )


def get_permit_request_directives(permit_request):
    return [
        (obj.directive, obj.directive_description, obj.additional_information)
        for obj in permit_request.works_object_types.exclude(
            directive="", directive_description="", additional_information=""
        )
    ]


def get_permit_request_print_templates(permit_request):
    return models.QgisProject.objects.filter(
        works_object_type__in=permit_request.works_object_types.all()
    )


# Validate a file, from checking the first bytes and detecting the kind of the file
# Exemple : User puts "my_malware.exe" and rename as "file.txt"
# kind.extension => will return "exe"
# kind.mime => will return "application/x-msdownload"
def validate_file(file):
    kind = filetype.guess(file)
    if kind is not None:
        extensions = config.ALLOWED_FILE_EXTENSIONS.replace(" ", "").split(",")
        if kind.extension not in extensions:
            raise ValidationError(
                _("%(file)s n'est pas du bon type"), params={"file": file},
            )
        elif file.size > config.MAX_FILE_UPLOAD_SIZE:
            raise ValidationError(
                _("%(file)s est trop volumineux"), params={"file": file},
            )
        # Check that image file is not corrupted
        if kind.extension != "pdf":
            # Check that image is not corrupted and that PIL can read it - Try to resize it
            try:
                with Image.open(file) as image:
                    image.thumbnail((128, 128))
            except:
                raise forms.ValidationError(
                    _("%(file)s n'est pas valide ou contient des erreurs"),
                    params={"file": file},
                )
    else:
        raise ValidationError(
            _(
                "Le type de %(file)s n'est pas supporté, assurez-vous que votre fichier soit du bon type"
            ),
            params={"file": file},
        )


def is_2FA_mandatory(user=None):
    return (
        settings.ENABLE_2FA
        and user.groups.filter(permitdepartment__mandatory_2fa=True).exists()
    )


def is_validation_document_required(permit_request):
    return any(
        permit_request.works_object_types.filter(requires_validation_document=True)
    )


def validate_email(value):
    try:
        EmailValidator()(value)
        return True
    except ValidationError:
        return False


def store_tags_in_session(request):

    if "entityfilter" not in request.session or request.GET.get(
        "clearentityfilter", None
    ):
        request.session["entityfilter"] = []

    if len(request.GET.getlist("entityfilter")) > 0:
        request.session["entityfilter"] = request.GET.getlist("entityfilter")
    else:
        request.session["entityfilter"] = []

    if "typefilter" not in request.session or request.GET.get("cleartypefilter", None):
        request.session["typefilter"] = []

    if len(request.GET.getlist("typefilter")) > 0:
        request.session["typefilter"] = request.GET.getlist("typefilter")
    else:
        request.session["typefilter"] = []


def clear_session_filters(request):
    request.session["entityfilter"] = []
    request.session["typefilter"] = []


def get_client_ip(request):
    x_forwarded_for = request.META.get("HTTP_X_FORWARDED_FOR")
    if x_forwarded_for:
        ip = x_forwarded_for.split(",")[0]
    else:
        ip = request.META.get("REMOTE_ADDR")
    return ip


def check_request_ip_is_allowed(request):
    """
    Check that the request is coming from allowed ip
    """
    # Check for exact ip
    client_ip = get_client_ip(request)
    if config.IP_WHITELIST != "":
        for whitelisted_ip in config.IP_WHITELIST.split(","):
            if client_ip in whitelisted_ip:
                return True
    # Check for network
    if config.NETWORK_WHITELIST != "":
        for whitelisted_network in config.NETWORK_WHITELIST.split(","):
            ip_address = ipaddress.ip_address(client_ip)
            ip_network = ipaddress.ip_network(whitelisted_network)
            if ip_address in ip_network:
                return True

    return False


def check_request_comes_from_internal_qgisserver(request):
    """
    Check that the request is coming from inside the docker composition AND that it is an allowed ip
    """

    if (
        check_request_ip_is_allowed(request)
        and socket.gethostbyname("qgisserver") == request.META["REMOTE_ADDR"]
    ):
        return True
    return False


def get_wot_properties(value, user_is_authenticated=None, value_with_type=False):
    """
    Return wot properties in a list for the api, in a dict for backend
    """
    obj = value.all()
    wot_props = obj.values(
        "properties__property__name",
        "properties__property__input_type",
        "properties__value__val",
        "works_object_type_id",
        "id",
        "works_object_type__works_object__name",
        "works_object_type__works_type__name",
        "properties__property__is_public_when_permitrequest_is_public",
    )

    wot_properties = dict()
    property = list()
    last_wot = ""

    if wot_props:
        # Flat view is used in the api for geocalandar, the WOT shows only the works_object__name and not the type
        if value_with_type:
            wot_properties = list()
            for prop in wot_props:
                wot = f'{prop["works_object_type__works_object__name"]} ({prop["works_object_type__works_type__name"]})'

                # List of a list, to split wot in objects. Check if last wot changed or never assigned. Means it's first iteration
                if property and wot != last_wot:
                    wot_properties.append(property)
                    property = []
                    # WOT
                    property.append(
                        {"key": "work_object_type", "value": wot, "type": "text",}
                    )

                if not last_wot:
                    property.append(
                        {"key": "work_object_type", "value": wot, "type": "text",}
                    )

                last_wot = f'{prop["works_object_type__works_object__name"]} ({prop["works_object_type__works_type__name"]})'

                if prop["properties__property__input_type"] == "file" and (
                    user_is_authenticated
                    or prop[
                        "properties__property__is_public_when_permitrequest_is_public"
                    ]
                ):
                    # get_property_value return None if file does not exist
                    file = get_property_value_based_on_property(prop)
                    # Check if file exist
                    if file:
                        # Properties of WOT
                        property.append(
                            {
                                "key": prop["properties__property__name"],
                                "value": file.url,
                                "type": prop["properties__property__input_type"],
                            }
                        )
                elif prop["properties__value__val"] and (
                    user_is_authenticated
                    or prop[
                        "properties__property__is_public_when_permitrequest_is_public"
                    ]
                ):
                    # Properties of WOT
                    property.append(
                        {
                            "key": prop["properties__property__name"],
                            "value": prop["properties__value__val"],
                            "type": prop["properties__property__input_type"],
                        }
                    )
            # Add last wot_properties, or show something when there's only one
            wot_properties.append(property)
        else:
            for prop in wot_props:
                wot = f'{prop["works_object_type__works_object__name"]} ({prop["works_object_type__works_type__name"]})'
                wot_properties[wot] = {
                    prop_i[
                        "properties__property__name"
                    ]: get_property_value_based_on_property(prop_i).url
                    # Check this is a file and the file exist
                    if prop_i["properties__property__input_type"] == "file"
                    and get_property_value_based_on_property(prop_i)
                    else prop_i["properties__value__val"]
                    for prop_i in wot_props
                    if prop_i["works_object_type_id"] == prop["works_object_type_id"]
                    and prop_i["properties__property__name"]
                }
    return wot_properties


def get_amend_properties(value):
    obj = value.all()
    amend_props = obj.values(
        "amend_properties__property__name",
        "amend_properties__value",
        "works_object_type_id",
        "works_object_type__works_object__name",
        "works_object_type__works_type__name",
    )
    amend_properties = {}

    for prop in amend_props:
        amends = f'{prop["works_object_type__works_object__name"]} ({prop["works_object_type__works_type__name"]})'
        amend_properties[amends] = {
            prop_i["amend_properties__property__name"]: prop_i[
                "amend_properties__value"
            ]
            for prop_i in amend_props
            if prop_i["works_object_type_id"] == prop["works_object_type_id"]
            and prop_i["amend_properties__property__name"]
        }

    return amend_properties


def is_anonymous_request_logged_in(request, entity):
    """
    Verify the authentication for anonymous permit requests.
    """
    return (
        request.user.is_authenticated
        and request.user.permitauthor.is_temporary
        and request.session.get("anonymous_request_token", None)
        == hash((request.user.permitauthor, entity))
    )


def login_for_anonymous_request(request, entity):
    """
    Authenticate with a new temporary user to proceed with an anonymous permit request.
    """
    temp_author = models.PermitAuthor.objects.create_temporary_user(entity)
    login(request, temp_author.user, "django.contrib.auth.backends.ModelBackend")
    request.session["anonymous_request_token"] = hash((temp_author, entity))


def download_file(path):
    storage = fields.PrivateFileSystemStorage()
    # for some strange reason, firefox refuses to download the file.
    # so we need to set the `Content-Type` to `application/octet-stream` so
    # firefox will download it. For the time being, this "dirty" hack works
    return FileResponse(storage.open(path), content_type="application/octet-stream")


def get_works_type_names_list(permit_request):
    return permit_request.get_works_type_names_list()


def download_archives(archive_ids, user):
    archives = []
    for archive_id in archive_ids:
        archive = models.ArchivedPermitRequest.objects.filter(
            permit_request=archive_id
        ).first()

        if not archive:
            raise ObjectDoesNotExist

        if not can_download_archive(user, archive.archivist):
            raise PermissionDenied

        archives.append(archive)

    parent_name = f"Archive_{datetime.today().strftime('%d.%m.%Y.%H.%M.%S')}"
    parent_path = os.path.join(settings.ARCHIVE_ROOT, parent_name)

    os.mkdir(parent_path)
    for archive in archives:
        shutil.copytree(
            src=archive.path, dst=os.path.join(parent_path, archive.dirname)
        )
    zippath = compress_directory(parent_path)
    response = FileResponse(open(zippath, "rb"))
    shutil.rmtree(parent_path)
    os.remove(zippath)
    return response


def compress_directory(dir_path):
    directory = pathlib.Path(dir_path)
    archive_name = "{}.zip".format(dir_path)
    with ZipFile(archive_name, "w") as archive:
        for filepath in directory.rglob("*"):
            archive.write(filepath, arcname=filepath.relative_to(directory))
    return archive_name


def can_download_archive(user, archivist):
    return (
        user == archivist
        or user.is_superuser
        or (user.groups.all() & archivist.groups.all()).exists()
    )


def get_services_to_notify_mailing_list(permit_request):

    mailing_list = []

    works_object_types_to_notify = permit_request.works_object_types.filter(
        notify_services=True
    )

    if works_object_types_to_notify.exists():
        for emails in works_object_types_to_notify.values_list(
            "services_to_notify", flat=True
        ):
            emails_addresses = emails.replace("\n", ",").split(",")
            mailing_list += [
                ea.strip() for ea in emails_addresses if validate_email(ea.strip())
            ]

    return mailing_list


<<<<<<< HEAD
def alter_qgis_project_for_internal_user(qgis_project_file: typing.IO) -> typing.IO:
    """Returns a file descriptor of the QGIS project, altered to work internall from Docker (replacing hosts and authcfg)"""

    encoder = "utf-8"

    # Content of uploaded file in bytes
    data = qgis_project_file.read()
    data = data.replace(b"http://localhost:9095", b"http://web:9000")
    # List of strings to replace
    # protocols = ["http", "https"]
    # hosts = ["localhost", "127.0.0.1"]
    # sites = settings.ALLOWED_HOSTS

    # # The final url. Docker communicate between layers
    # web_url = bytes("http://web:9000", encoder)

    # # Strings to complete the url
    # protocol_suffix = "://"
    # port_prefix = ":"
    # # Replace the url strings from the user
    # for protocol in protocols:
    #     for host in hosts:
    #         url = bytes(
    #             protocol
    #             + protocol_suffix
    #             + host
    #             + port_prefix
    #             + settings.DJANGO_DOCKER_PORT,
    #             encoder,
    #         )
    #         if not "web" in host:
    #             data = data.replace(url, web_url)
    #     for site in sites:
    #         url = bytes(protocol + protocol_suffix + site, encoder)
    #         if not "web" in site:
    #             data = data.replace(url, web_url)

    # # Get characters between | and " or < without spaces, to prevent to take multiple lines
    # regex_url = bytes('\|[\S+]+"', encoder)
    # regex_element = bytes("\|[\S+]+<", encoder)

    # # Get characters between /?access_token and & or " without spaces
    # regex_authcfg_string = bytes("authcfg=\S+", encoder)
    # regex_user_string = bytes("user=\S+", encoder)
    # regex_password_string = bytes("password=\S+", encoder)
    # source_string = bytes('source=""', encoder)
    # coverage_source_string = bytes('coverageLayerSource=""', encoder)

    # # The regex will take the first to the last character, so we need to add it back
    # empty_bytes_string = bytes('"', encoder)
    # empty_bytes_balise = bytes("<", encoder)
    # empty_bytes_params = bytes("", encoder)
    # empty_source_params = bytes('source="', encoder)
    # empty_coverage_source_params = bytes('coverageLayerSource="', encoder)

    # # Replace characters using regex
    # data = re.sub(regex_url, empty_bytes_string, data)
    # data = re.sub(regex_element, empty_bytes_balise, data)

    # # Remove access_token without removing other params
    # data = re.sub(regex_authcfg_string, empty_bytes_string, data)
    # data = re.sub(regex_user_string, empty_bytes_string, data)
    # data = re.sub(regex_password_string, empty_bytes_string, data)
    # data = re.sub(source_string, empty_source_params, data)
    # data = re.sub(coverage_source_string, empty_coverage_source_params, data)

    # Write the data in bytes in a new file
    file = BytesIO()
    file.write(data)
    return file
=======
def has_document_enabled_for_wots(permit_request):
    # Document module is activated if at leat on WOT has this property enabled

    return permit_request.works_object_types.filter(document_enabled=True).count() > 0
>>>>>>> 78766c45
<|MERGE_RESOLUTION|>--- conflicted
+++ resolved
@@ -1972,7 +1972,6 @@
     return mailing_list
 
 
-<<<<<<< HEAD
 def alter_qgis_project_for_internal_user(qgis_project_file: typing.IO) -> typing.IO:
     """Returns a file descriptor of the QGIS project, altered to work internall from Docker (replacing hosts and authcfg)"""
 
@@ -2043,9 +2042,8 @@
     file = BytesIO()
     file.write(data)
     return file
-=======
+
 def has_document_enabled_for_wots(permit_request):
     # Document module is activated if at leat on WOT has this property enabled
 
-    return permit_request.works_object_types.filter(document_enabled=True).count() > 0
->>>>>>> 78766c45
+    return permit_request.works_object_types.filter(document_enabled=True).count() > 0