--- conflicted
+++ resolved
@@ -1730,7 +1730,6 @@
     return amend_properties
 
 
-<<<<<<< HEAD
 def is_anonymous_request_logged_in(request, entity):
     """
     Verify the authentication for anonymous permit requests.
@@ -1759,7 +1758,8 @@
     response = StreamingHttpResponse(file, content_type=mime_type)
     response["Content-Disposition"] = 'attachment; filename="' + file.name + '"'
     return response
-=======
+
+
 def get_works_type_names_list(permit_request):
 
     return ", ".join(
@@ -1768,5 +1768,4 @@
             .values_list("works_type__name", flat=True)
             .distinct()
         )
-    )
->>>>>>> e4ad47a8
+    )