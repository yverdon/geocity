import os

from django.conf import settings
from django.contrib.auth import get_user_model
from django.core.exceptions import SuspiciousOperation
from django.core.mail import send_mass_mail
from django.db import transaction
from django.db.models import Max, Min, Q
from django.forms import modelformset_factory
from django.shortcuts import get_object_or_404
from django.template.loader import render_to_string
from django.urls import reverse
from django.utils.translation import gettext_lazy as _

from . import fields, forms, geoservices, models
from .exceptions import BadPermitRequestStatus


def get_works_object_type_choices(permit_request):
    return (
        models.WorksObjectTypeChoice.objects.filter(permit_request=permit_request)
        .select_related("permit_request", "works_object_type")
        .prefetch_related("works_object_type__properties")
    )


@transaction.atomic
def set_object_property_value(permit_request, object_type, prop, value):
    """
    Create or update the `WorksObjectPropertyValue` object for the given property, object type and permit request. The
    record will be deleted if value is an empty string or None. `value` can be a variety of types: str in the case of
    a text property, bool in the case of a boolean property, int in the case of a number property, and File or bool in
    the case of a file property (the latter being `False` if the user is asking for the file to be removed).
    """
    existing_value_obj = models.WorksObjectPropertyValue.objects.filter(
        works_object_type_choice__permit_request=permit_request,
        works_object_type_choice__works_object_type=object_type,
        property=prop,
    )
    is_file = prop.input_type == models.WorksObjectProperty.INPUT_TYPE_FILE

    if value == "" or value is None:
        existing_value_obj.delete()
    else:
        if is_file:

            # Use private storage to prevent uploaded files exposition to the outside world
            private_storage = fields.PrivateFileSystemStorage()
            # If the given File has a `url` attribute, it means the value comes from the `initial` form data, so the
            # value hasn't changed
            if getattr(value, "url", None):
                return

            # Remove the previous file, if any
            try:
                current_value = existing_value_obj.get()
            except models.WorksObjectPropertyValue.DoesNotExist:
                pass
            else:
                private_storage.delete(current_value.value["val"])
            # User has asked to remove the file. The file has already been removed from the storage, remove the property
            # value record and we're done
            if value is False:
                existing_value_obj.delete()
                return

            # Add the file to the storage
            directory = "permit_requests_uploads/{}".format(permit_request.pk)
            ext = os.path.splitext(value.name)[1]
            path = os.path.join(
                directory, "{}_{}{}".format(object_type.pk, prop.pk, ext)
            )
            private_storage.save(path, value)
            value = path

        value_dict = {"val": value}
        nb_objs = existing_value_obj.update(value=value_dict)

        # No existing property value record, create it
        if nb_objs == 0:
            (
                works_object_type_choice,
                created,
            ) = models.WorksObjectTypeChoice.objects.get_or_create(
                permit_request=permit_request, works_object_type=object_type
            )
            models.WorksObjectPropertyValue.objects.create(
                works_object_type_choice=works_object_type_choice,
                property=prop,
                value=value_dict,
            )


def get_properties_values(permit_request):
    """
    Return a queryset of `WorksObjectPropertyValue` objects for the given `permit_request`, excluding properties of type
    file.
    """
    return (
        models.WorksObjectPropertyValue.objects.filter(
            works_object_type_choice__permit_request=permit_request
        )
        .exclude(property__input_type=models.WorksObjectProperty.INPUT_TYPE_FILE)
        .select_related(
            "works_object_type_choice",
            "works_object_type_choice__works_object_type",
            "property",
        )
    )


def get_appendices_values(permit_request):
    """
    Return a queryset of `WorksObjectPropertyValue` objects of type file for the given `permit_request`.
    """
    return models.WorksObjectPropertyValue.objects.filter(
        works_object_type_choice__permit_request=permit_request,
        property__input_type=models.WorksObjectProperty.INPUT_TYPE_FILE,
    ).select_related(
        "works_object_type_choice",
        "works_object_type_choice__works_object_type",
        "property",
    )


def get_permit_request_properties(permit_request):
    """
    Yield `(WorksObjectType, WorksObjectProperty)` tuples for every `works_object_type_choices`.
    """
    objects_props = get_properties(permit_request)
    for works_object_type, props in objects_props:
        for prop in props:
            yield (works_object_type, prop)


def get_permit_request_appendices(permit_request):
    """
    Yield `(WorksObjectType, WorksObjectProperty)` tuples for every `works_object_type_choices`, only returning
    properties with input type file.
    """
    objects_props = get_appendices(permit_request)
    for works_object_type, props in objects_props:
        for prop in props:
            yield (works_object_type, prop)


def get_works_types(administrative_entity):
    return models.WorksType.objects.filter(
        pk__in=models.WorksObjectType.objects.filter(
            administrative_entities=administrative_entity
        ).values_list("works_type_id", flat=True)
    ).order_by("name")


def get_administrative_entities():
    return models.PermitAdministrativeEntity.objects.order_by("name")


def get_permit_request_works_types(permit_request):
    return (
        models.WorksType.objects.filter(
            works_object_types__permit_requests=permit_request
        )
        .order_by("name")
        .distinct()
    )


def _get_properties_filtered(permit_request, props_filter):
    """
    Return a list of `(WorksObjectType, QuerySet[WorksObjectTypeProperty])` for all object types of the given
    `permit_request`. `props_filter` is passed the properties queryset and should return it (or a filtered version of
    it).
    """
    props_by_object_type = [
        (
            works_object_type,
            props_filter(works_object_type.properties.all()).order_by("name"),
        )
        for works_object_type in permit_request.works_object_types.order_by(
            "works_object__name", "works_type__name"
        )
    ]

    return [
        (works_object_type, props)
        for works_object_type, props in props_by_object_type
        if props
    ]


def get_properties(permit_request):
    return _get_properties_filtered(
        permit_request,
        lambda qs: qs.exclude(input_type=models.WorksObjectProperty.INPUT_TYPE_FILE),
    )


def get_appendices(permit_request):
    return _get_properties_filtered(
        permit_request,
        lambda qs: qs.filter(input_type=models.WorksObjectProperty.INPUT_TYPE_FILE),
    )


def set_works_types(permit_request, new_works_types):
    """
    Delete `WorksObjectTypeChoice` records that relate to a `WorksType` that is not in `new_works_types` (which must be
    an iterable of `WorksType` instances).
    """
    get_works_object_type_choices(permit_request).exclude(
        works_object_type__works_type__in=new_works_types
    ).delete()


@transaction.atomic
def set_works_object_types(permit_request, new_works_object_types):
    """
    Add the given `new_works_object_types`, which should be an iterable of `WorksObjectType` instances to the given
    `permit_request`. Existing `WorksObjectType` are ignored.
    """
    # Check which object type are new or have been removed. We can't just remove them all and recreate them
    # because there might be data related to these relations (eg. WorksObjectPropertyValue)
    get_works_object_type_choices(permit_request).exclude(
        works_object_type__in=new_works_object_types
    ).delete()

    for works_object_type in new_works_object_types:
        models.WorksObjectTypeChoice.objects.get_or_create(
            permit_request=permit_request, works_object_type=works_object_type
        )


@transaction.atomic
def set_administrative_entity(permit_request, administrative_entity):
    """
    Set the given `administrative_entity`, which should be an instance of `models.PermitAdministrativeEntity`.
    `WorksObjectTypeChoice` records that don't exist in the new `administrative_entity` will be deleted.
    """
    get_works_object_type_choices(permit_request).exclude(
        works_object_type__in=administrative_entity.works_object_types.all()
    ).delete()

    permit_request.administrative_entity = administrative_entity
    permit_request.save()


def get_property_value(object_property_value):
    value = object_property_value.value["val"]

    if (
        object_property_value.property.input_type
        == models.WorksObjectProperty.INPUT_TYPE_FILE
    ):
        private_storage = fields.PrivateFileSystemStorage()
        f = private_storage.open(value)
        # The `url` attribute of the file is used to detect if there was already a file set (it is used by
        # `ClearableFileInput` and by the `set_object_property_value` function)
        f.url = reverse(
            "permits:permit_request_media_download",
            kwargs={"property_value_id": object_property_value.pk},
        )

        return f

    return value


def get_user_administrative_entities(user):
    return models.PermitAdministrativeEntity.objects.filter(
        departments__group__in=user.groups.all()
    )


def get_user_departments(user):
    return models.PermitDepartment.objects.filter(group__in=user.groups.all())


def get_permit_request_for_user_or_404(user, permit_request_id, statuses=None):
    """
    Return the permit request with `permit_request_id` or raise an Http404 if there is no such permit request. The
    permit request must either belong to the given user, or the given user should be in the same administrative entity.
    If `statuses` is set and a permit request is found but its status doesn't match any value in `statuses`,
    `BadPermitRequestStatus` will be raised.
    """
    permit_request = get_object_or_404(
        get_permit_requests_list_for_user(user), pk=permit_request_id
    )

    if statuses is not None and permit_request.status not in statuses:
        raise BadPermitRequestStatus(permit_request, statuses)

    return permit_request


def get_permit_requests_list_for_user(user):
    """
    Return the list of permit requests this user has access to.
    """
    if not user.is_authenticated:
        return models.PermitRequest.objects.none().annotate(
            starts_at_min=Min("geo_time__starts_at"),
            ends_at_max=Max("geo_time__ends_at"),
        )

    if user.is_superuser:
        return models.PermitRequest.objects.all().annotate(
            starts_at_min=Min("geo_time__starts_at"),
            ends_at_max=Max("geo_time__ends_at"),
        )
    else:
        qs = Q(author=user.permitauthor)

        if user.has_perm("permits.amend_permit_request"):
            qs |= Q(
                administrative_entity__in=get_user_administrative_entities(user),
            ) & ~Q(status=models.PermitRequest.STATUS_DRAFT)

        if user.has_perm("permits.validate_permit_request"):
            qs |= Q(
                validations__department__in=models.PermitDepartment.objects.filter(
                    group__in=user.groups.all()
                )
            )

        return models.PermitRequest.objects.filter(qs).annotate(
            starts_at_min=Min("geo_time__starts_at"),
            ends_at_max=Max("geo_time__ends_at"),
        )


def get_permitactorformset_initiated(permit_request, data=None):
    """
    Return PermitActorFormSet with initial values set
    """
    missing_actor_types = get_missing_actors_types(permit_request)

    actor_initial_forms = [
        {"actor_type": actor_type} for actor_type in missing_actor_types
    ]

    PermitActorFormSet = modelformset_factory(
        models.PermitRequestActor,
        form=forms.PermitRequestActorForm,
        extra=len(actor_initial_forms),
    )

    formset = PermitActorFormSet(
        initial=actor_initial_forms,
        queryset=models.PermitRequestActor.objects.filter(
            permit_request=permit_request
        ),
        data=data,
    )

    return formset


def get_missing_actors_types(permit_request):
    """
    Return PermitRequestActor yet to be filled
    """
    existing_actor_types = set(
        permit_request.permit_request_actors.values_list("actor_type", flat=True)
    )
    required_actor_types = set(
        models.PermitActorType.objects.filter(
            works_type__in=get_permit_request_works_types(permit_request)
        ).values_list("type", flat=True)
    )

    return required_actor_types - existing_actor_types


def get_total_error_count(permit_request):
    """
    Return the total count of errors in forms for a given permit request
    """
    properties_form = forms.WorksObjectsPropertiesForm(
        instance=permit_request, enable_required=True, disable_fields=True, data={}
    )
    appendices_form = forms.WorksObjectsAppendicesForm(
        instance=permit_request, enable_required=True, disable_fields=True, data={}
    )

    missing_actor_types = get_missing_actors_types(permit_request)

    actor_errors = [
        _('Contact de type "%s" manquant.') % models.ACTOR_TYPE_CHOICES[actor_type][1]
        for actor_type in missing_actor_types
    ]

    return sum(
        len(errors)
        for errors in [appendices_form.errors, properties_form.errors, actor_errors]
    )


def get_progressbar_steps(request, permit_request):
    """
    Return a dict of `Step` items that can be used to track the user progress through the permit request wizard.
    """

    def reverse_permit_request_url(name):
        if permit_request:
            return reverse(name, kwargs={"permit_request_id": permit_request.pk})
        else:
            return None

    has_objects_types = permit_request.works_object_types.exists()

    localisation_url = (
        reverse_permit_request_url(
            "permits:permit_request_select_administrative_entity"
        )
        if permit_request
        else reverse("permits:permit_request_select_administrative_entity")
    )

    works_types_url = reverse_permit_request_url("permits:permit_request_select_types")

    if permit_request and has_objects_types:
        objects_types_url = reverse_permit_request_url(
            "permits:permit_request_select_objects"
        )
        properties_url = reverse_permit_request_url("permits:permit_request_properties")
        appendices_url = reverse_permit_request_url("permits:permit_request_appendices")
        geo_time_url = reverse_permit_request_url("permits:permit_request_geo_time")
        actors_url = reverse_permit_request_url("permits:permit_request_actors")
        submit_url = reverse_permit_request_url("permits:permit_request_submit")
    else:
        objects_types_url = (
            properties_url
        ) = appendices_url = actors_url = submit_url = geo_time_url = ""

    properties_form = (
        forms.WorksObjectsPropertiesForm(
            instance=permit_request, enable_required=True, disable_fields=True, data={}
        )
        if permit_request
        else None
    )
    appendices_form = (
        forms.WorksObjectsAppendicesForm(
            instance=permit_request, enable_required=True, disable_fields=True, data={}
        )
        if permit_request
        else None
    )

    properties_errors = len(properties_form.errors) if properties_form else 0
    appendices_errors = len(appendices_form.errors) if appendices_form else 0
<<<<<<< HEAD
    geo_time_errors = (
        0
        if models.PermitRequestGeoTime.objects.filter(
            permit_request=permit_request
        ).count()
        == 1
        else 1
    )
    actor_errors = (
        len(get_missing_actors_types(permit_request)) if permit_request else 0
    )
=======
    geo_time_errors = 0 if models.PermitRequestGeoTime.objects.filter(
        permit_request=permit_request).exists() else 1
    actor_errors = len(get_missing_actors_types(permit_request)) if permit_request else 0
>>>>>>> b738ebdf
    total_errors = sum([properties_errors, appendices_errors, actor_errors])

    steps = {
        "location": models.Step(
            name=_("Entité"),
            url=localisation_url,
            completed=bool(permit_request),
            enabled=True,
        ),
        "works_types": models.Step(
            name=_("Type"),
            url=works_types_url,
            completed=has_objects_types or request.GET.getlist("types"),
            enabled=True,
        ),
        "objects_types": models.Step(
            name=_("Objets"),
            url=objects_types_url,
            completed=has_objects_types,
            enabled=has_objects_types,
        ),
        "properties": models.Step(
            name=_("Détails"),
            url=properties_url,
            completed=has_objects_types
            and properties_form
            and not properties_form.errors,
            errors_count=properties_errors,
            enabled=has_objects_types,
        ),
        "geo_time": models.Step(
            name=_("Agenda et plan"),
            url=geo_time_url,
            completed=geo_time_errors == 0,
            errors_count=geo_time_errors,
            enabled=has_objects_types,
        ),
        "appendices": models.Step(
            name=_("Documents"),
            url=appendices_url,
            completed=has_objects_types
            and appendices_form
            and not appendices_form.errors,
            errors_count=appendices_errors,
            enabled=has_objects_types,
        ),
        "actors": models.Step(
            name=_("Contacts"),
            url=actors_url,
            enabled=has_objects_types,
            errors_count=actor_errors,
            completed=not actor_errors,
        ),
        "submit": models.Step(
            name=_("Résumé et envoi"),
            url=submit_url,
            enabled=has_objects_types,
            errors_count=total_errors,
            completed=total_errors == 0,
        ),
    }

    return steps


def submit_permit_request(permit_request, absolute_uri_func):
    """
    Change the permit request status to submitted and send notification e-mails. `absolute_uri_func` should be a
    callable that takes a path and returns an absolute URI, usually `request.build_absolute_uri`.
    """
    if not permit_request.can_be_submitted_by_author():
        raise SuspiciousOperation

    permit_request.status = models.PermitRequest.STATUS_SUBMITTED_FOR_VALIDATION
    permit_request.intersected_geometries = geoservices.get_intersected_geometries(
        permit_request
    )
    permit_request.save()
    permit_request_url = absolute_uri_func(
        reverse(
            "permits:permit_request_detail",
            kwargs={"permit_request_id": permit_request.pk},
        )
    )

    users_to_notify = set(
        get_user_model()
        .objects.filter(
            groups__permitdepartment__administrative_entity=permit_request.administrative_entity,
            permitauthor__user__email__isnull=False,
        )
        .values_list("permitauthor__user__email", flat=True)
    )

    email_contents = render_to_string(
        "permits/emails/permit_request_submitted.txt",
        {"permit_request_url": permit_request_url},
    )
    emails = [
        (
            "Nouvelle demande de permis",
            email_contents,
            settings.DEFAULT_FROM_EMAIL,
            [email_address],
        )
        for email_address in users_to_notify
    ]

    acknowledgment_email_contents = render_to_string(
        "permits/emails/permit_request_acknowledgment.txt",
        {
            "permit_request_url": permit_request_url,
            "name": permit_request.author.user.get_full_name(),
            "administrative_entity_name": permit_request.administrative_entity.name,
        },
    )
    emails.append(
        (
            "Votre demande de permis",
            acknowledgment_email_contents,
            settings.DEFAULT_FROM_EMAIL,
            [permit_request.author.user.email],
        )
    )

    if emails:
        send_mass_mail(emails)


@transaction.atomic
def request_permit_request_validation(permit_request, departments, absolute_uri_func):
    permit_request.status = models.PermitRequest.STATUS_AWAITING_VALIDATION
    permit_request.save()

    for department in departments:
        models.PermitRequestValidation.objects.get_or_create(
            permit_request=permit_request, department=department
        )

    users_to_notify = {
        email
        for department in departments
        for email in department.group.user_set.values_list(
            "permitauthor__user__email", flat=True
        )
    }

    email_contents = render_to_string(
        "permits/emails/permit_request_validation_request.txt",
        {
            "permit_request_url": absolute_uri_func(
                reverse(
                    "permits:permit_request_detail",
                    kwargs={"permit_request_id": permit_request.pk},
                )
            ),
            "administrative_entity": permit_request.administrative_entity,
        },
    )
    emails = [
        (
            "Nouvelle demande de permis",
            email_contents,
            settings.DEFAULT_FROM_EMAIL,
            [email_address],
        )
        for email_address in users_to_notify
    ]

    if emails:
        send_mass_mail(emails)


def send_validation_reminder(permit_request, absolute_uri_func):
    """
    Send a reminder to departments that have not yet processed the given `permit_request` and return the list of pending
    validations.
    """
    pending_validations = permit_request.get_pending_validations()
    users_to_notify = set(
        get_user_model()
        .objects.filter(
            groups__permitdepartment__in=pending_validations.values_list(
                "department", flat=True
            )
        )
        .values_list("permitauthor__user__email", flat=True)
        .distinct()
    )

    email_contents = render_to_string(
        "permits/emails/permit_request_validation_reminder.txt",
        {
            "permit_request_url": absolute_uri_func(
                reverse(
                    "permits:permit_request_detail",
                    kwargs={"permit_request_id": permit_request.pk},
                )
            ),
            "administrative_entity": permit_request.administrative_entity,
        },
    )
    emails = [
        (
            "Rappel: une demande est en attente de validation",
            email_contents,
            settings.DEFAULT_FROM_EMAIL,
            [email_address],
        )
        for email_address in users_to_notify
    ]

    if emails:
        send_mass_mail(emails)

    return pending_validations


def has_permission_to_amend_permit_request(user, permit_request):
    return user.has_perm(
        "permits.amend_permit_request"
    ) and permit_request.administrative_entity in get_user_administrative_entities(user)


def can_amend_permit_request(user, permit_request):
    return permit_request.can_be_amended() and has_permission_to_amend_permit_request(
        user, permit_request
    )


def has_permission_to_validate_permit_request(user, permit_request):
    return (
        user.has_perm("permits.validate_permit_request")
        and get_permit_requests_list_for_user(user)
        .filter(pk=permit_request.pk)
        .exists()
    )


def can_validate_permit_request(user, permit_request):
    return permit_request.can_be_validated() and has_permission_to_validate_permit_request(
        user, permit_request
    )


def has_permission_to_poke_permit_request(user, permit_request):
    return user.has_perm(
        "permits.amend_permit_request"
    ) and permit_request.administrative_entity in get_user_administrative_entities(user)


def can_poke_permit_request(user, permit_request):
    return (
        permit_request.status == models.PermitRequest.STATUS_AWAITING_VALIDATION
        and has_permission_to_poke_permit_request(user, permit_request)
    )


def has_permission_to_classify_permit_request(user, permit_request):
    return user.has_perm(
        "permits.amend_permit_request"
    ) and permit_request.administrative_entity in get_user_administrative_entities(user)


def can_classify_permit_request(user, permit_request):

    status_choices_for_administrative_entity = get_status_choices_for_administrative_entity(
        permit_request.administrative_entity
    )
    no_validation_process = (
        models.PermitRequest.STATUS_AWAITING_VALIDATION
        not in status_choices_for_administrative_entity
        and models.PermitRequest.STATUS_APPROVED
        in status_choices_for_administrative_entity
        and models.PermitRequest.STATUS_REJECTED
        in status_choices_for_administrative_entity
        and permit_request.status == models.PermitRequest.STATUS_PROCESSING
    )
    return (
        permit_request.status == models.PermitRequest.STATUS_AWAITING_VALIDATION
        and permit_request.get_pending_validations().count() == 0
        and has_permission_to_classify_permit_request(user, permit_request)
    ) or no_validation_process


def has_permission_to_edit_permit_request(user, permit_request):
    return (
        user.has_perm("permits.edit_permit_request")
        and get_permit_requests_list_for_user(user)
        .filter(pk=permit_request.pk)
        .exists()
    )


def can_edit_permit_request(user, permit_request):
    return permit_request.can_be_edited_by_pilot() and has_permission_to_edit_permit_request(
        user, permit_request
    )


def get_contacts_summary(permit_request):

    actor_types = dict(models.ACTOR_TYPE_CHOICES)

    contacts = [
        (
            actor_types.get(contact["actor_type"].value(), ""),
            [
                (field.label, field.value())
                for field in contact
                if field.name not in {"id", "actor_type"}
            ],
        )
        for contact in get_permitactorformset_initiated(permit_request)
        if contact["id"].value()
    ]

    return contacts


def get_permit_objects(permit_request):

    properties_form = forms.WorksObjectsPropertiesForm(instance=permit_request)
    appendices_form = forms.WorksObjectsAppendicesForm(instance=permit_request)
    properties_by_object_type = dict(properties_form.get_fields_by_object_type())
    appendices_by_object_type = dict(appendices_form.get_fields_by_object_type())

    objects_infos = [
        (
            obj,
            properties_by_object_type.get(obj, []),
            appendices_by_object_type.get(obj, []),
        )
        for obj in permit_request.works_object_types.all()
    ]

    return objects_infos


def get_status_choices_for_administrative_entity(administrative_entity):
    """
    Returns the status availables for an administrative entity
    """
    return models.PermitWorkflowStatus.objects.filter(
        administrative_entity=administrative_entity
    ).values_list("status", flat=True)


def get_actions_for_administrative_entity(permit_request):
    """
    Filter out administrative workflow step that are not coherent
    with current permit_request status
    """

    actions = models.ACTIONS

    # Statuses for which a given action should be availble
    required_statuses_for_actions = {
        "amend": list(models.PermitRequest.AMENDABLE_STATUSES),
        "request_validation": [models.PermitRequest.STATUS_AWAITING_VALIDATION],
        "poke": [models.PermitRequest.STATUS_AWAITING_VALIDATION],
        "validate": [
            models.PermitRequest.STATUS_APPROVED,
            models.PermitRequest.STATUS_REJECTED,
            models.PermitRequest.STATUS_AWAITING_VALIDATION,
            models.PermitRequest.STATUS_PROCESSING,
        ],
    }

    available_statuses_for_administrative_entity = get_status_choices_for_administrative_entity(
        permit_request.administrative_entity
    )
    available_actions = []
    for action in required_statuses_for_actions.keys():
        action_as_set = set(required_statuses_for_actions[action])
        enabled_actions = list(
            action_as_set.intersection(available_statuses_for_administrative_entity)
        )
        if enabled_actions:
            available_actions.append(action)

    distinct_available_actions = list(dict.fromkeys(available_actions))

    return distinct_available_actions<|MERGE_RESOLUTION|>--- conflicted
+++ resolved
@@ -450,23 +450,9 @@
 
     properties_errors = len(properties_form.errors) if properties_form else 0
     appendices_errors = len(appendices_form.errors) if appendices_form else 0
-<<<<<<< HEAD
-    geo_time_errors = (
-        0
-        if models.PermitRequestGeoTime.objects.filter(
-            permit_request=permit_request
-        ).count()
-        == 1
-        else 1
-    )
-    actor_errors = (
-        len(get_missing_actors_types(permit_request)) if permit_request else 0
-    )
-=======
     geo_time_errors = 0 if models.PermitRequestGeoTime.objects.filter(
         permit_request=permit_request).exists() else 1
     actor_errors = len(get_missing_actors_types(permit_request)) if permit_request else 0
->>>>>>> b738ebdf
     total_errors = sum([properties_errors, appendices_errors, actor_errors])
 
     steps = {
