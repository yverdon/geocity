import datetime
import logging
import mimetypes
import os
import urllib.parse

import requests
<<<<<<< HEAD
import shutil

=======
>>>>>>> 88cc4998
from django.conf import settings
from django.contrib import messages
from django.contrib.auth import logout
from django.contrib.auth.decorators import (
    login_required,
    permission_required,
    user_passes_test,
)
from django.core.exceptions import (
    PermissionDenied,
    SuspiciousOperation,
    ObjectDoesNotExist,
    BadRequest,
)
from django.core.files.base import ContentFile
from django.db import transaction
from django.db.models import Prefetch, Sum, Q, CharField, Value, ProtectedError
from django.forms import modelformset_factory, formset_factory
from django.http import (
    Http404,
    HttpResponse,
    JsonResponse,
    StreamingHttpResponse,
)
from django.http.response import HttpResponseNotFound, FileResponse
from django.shortcuts import get_object_or_404, redirect, render
from django.urls import reverse, reverse_lazy
from django.utils import timezone
from django.utils.decorators import method_decorator
from django.utils.translation import gettext as _
from django.utils.translation import ngettext
from django.views import View
from django.views.generic.edit import DeleteView, CreateView
from django.views.generic.list import ListView
from django_filters.views import FilterView
from django_tables2.export.views import ExportMixin
from django_tables2.views import SingleTableMixin, SingleTableView

from . import fields, filters, forms, models, services, tables
from .decorators import check_mandatory_2FA, permanent_user_required
from .exceptions import BadPermitRequestStatus, NonProlongablePermitRequest
from .search import search_permit_requests, search_result_to_json
import django_tables2 as tableslib

from .tables import CustomPropertyValueAccessiblePermitRequest, get_custom_dynamic_table
from constance import config

from datetime import datetime

logger = logging.getLogger(__name__)


def user_has_permitauthor(user):
    try:
        user.permitauthor
    except models.PermitAuthor.DoesNotExist:
        return False

    return True


def get_permit_request_for_edition(user, permit_request_id):
    permit_request = models.PermitRequest.objects.get(pk=permit_request_id)
    if permit_request.can_always_be_updated(user):
        allowed_statuses = {
            models.PermitRequest.STATUS_DRAFT,
            models.PermitRequest.STATUS_SUBMITTED_FOR_VALIDATION,
            models.PermitRequest.STATUS_APPROVED,
            models.PermitRequest.STATUS_PROCESSING,
            models.PermitRequest.STATUS_AWAITING_SUPPLEMENT,
            models.PermitRequest.STATUS_AWAITING_VALIDATION,
            models.PermitRequest.STATUS_REJECTED,
            models.PermitRequest.STATUS_RECEIVED,
        }
    else:
        allowed_statuses = {
            models.PermitRequest.STATUS_DRAFT,
            models.PermitRequest.STATUS_AWAITING_SUPPLEMENT,
            models.PermitRequest.STATUS_SUBMITTED_FOR_VALIDATION,
        }

    permit_request = services.get_permit_request_for_user_or_404(
        user, permit_request_id, statuses=allowed_statuses,
    )

    can_pilot_edit_permit_request = services.can_edit_permit_request(
        user, permit_request
    )

    if (
        permit_request.status == models.PermitRequest.STATUS_SUBMITTED_FOR_VALIDATION
        and not can_pilot_edit_permit_request
    ):
        raise BadPermitRequestStatus(
            permit_request,
            [
                models.PermitRequest.STATUS_DRAFT,
                models.PermitRequest.STATUS_AWAITING_SUPPLEMENT,
            ],
        )
    return permit_request


def get_permit_request_for_prolongation(user, permit_request_id):

    allowed_statuses = models.PermitRequest.PROLONGABLE_STATUSES

    permit_request = services.get_permit_request_for_user_or_404(
        user, permit_request_id, statuses=allowed_statuses,
    )

    if not permit_request.works_object_types.filter(permit_duration__gte=0).exists():
        raise NonProlongablePermitRequest(permit_request)
    return permit_request


def redirect_bad_status_to_detail(func):
    def inner(*args, **kwargs):
        try:
            return func(*args, **kwargs)
        except BadPermitRequestStatus as e:
            return redirect(
                "permits:permit_request_detail", permit_request_id=e.permit_request.pk
            )

    return inner


def disable_form(form, editable_fields=None):
    for field in form.fields.values():
        if editable_fields and field.label in editable_fields:
            continue
        field.disabled = True

    if not editable_fields:
        form.disabled = True


def progress_bar_context(request, permit_request, current_step_type):
    steps = services.get_progress_bar_steps(
        request=request, permit_request=permit_request
    )
    if current_step_type not in steps:
        raise Http404()

    try:
        previous_step = services.get_previous_step(steps, current_step_type)
    except IndexError:
        previous_step = None

    return {"steps": steps, "previous_step": previous_step}


@method_decorator(login_required, name="dispatch")
@method_decorator(permanent_user_required, name="dispatch")
@method_decorator(check_mandatory_2FA, name="dispatch")
class PermitRequestDetailView(View):

    actions = models.ACTIONS

    def dispatch(self, request, *args, **kwargs):
        self.permit_request = services.get_permit_request_for_user_or_404(
            request.user, kwargs["permit_request_id"]
        )

        if (
            self.permit_request.is_draft()
            and self.permit_request.author.user == request.user
        ):
            return redirect(
                "permits:permit_request_select_administrative_entity",
                permit_request_id=self.permit_request.pk,
            )

        return super().dispatch(request, *args, **kwargs)

    def render_to_response(self, context):
        return render(self.request, "permits/permit_request_detail.html", context)

    def get_context_data(self, **kwargs):
        current_actions = services.get_actions_for_administrative_entity(
            self.permit_request
        )

        action_forms = {
            action: self.get_form_for_action(action) for action in current_actions
        }
        action_formsets = {
            action: self.get_formset_for_action(action) for action in current_actions
        }
        available_actions = [
            action
            for action in current_actions
            if action_forms[action] or action_formsets[action]
        ]

        active_forms = [
            action
            for action in available_actions
            if not getattr(action_forms[action], "disabled", False)
            or not getattr(action_formsets[action], "disabled", False)
        ]

        if kwargs.get("active_form") or self.request.GET.get("prev_active_form"):
            active_form = (
                kwargs.get("active_form")
                if kwargs.get("active_form")
                else self.request.GET.get("prev_active_form")
            )

            if "poke" in active_forms and "validate" in active_forms:
                active_form = active_forms[active_forms.index("validate")]
        else:
            active_form = active_forms[0]

        kwargs["has_validations"] = self.permit_request.has_validations()

        if action_forms.get(models.ACTION_POKE):
            kwargs[
                "nb_pending_validations"
            ] = self.permit_request.get_pending_validations().count()
            kwargs["validations"] = self.permit_request.validations.select_related(
                "department", "department__group"
            )
        else:
            kwargs["nb_pending_validations"] = 0

            kwargs["validations"] = self.permit_request.validations.select_related(
                "department", "department__group"
            )
        can_validate_permit_request = services.can_validate_permit_request(
            self.request.user, self.permit_request
        )
        history = (
            self.permit_request.history.all()
            if services.has_permission_to_amend_permit_request(
                self.request.user, self.permit_request
            )
            or can_validate_permit_request
            else None
        )
        prolongation_enabled = (
            services.get_works_object_type_choices(self.permit_request).aggregate(
                Sum("works_object_type__permit_duration")
            )["works_object_type__permit_duration__sum"]
            is not None
        )

        return {
            **kwargs,
            **{
                "permit_request": self.permit_request,
                "history": history,
                "forms": action_forms,
                "formsets": action_formsets,
                "active_form": active_form,
                "has_permission_to_classify": services.has_permission_to_classify_permit_request(
                    self.request.user, self.permit_request
                ),
                "can_classify": services.can_classify_permit_request(
                    self.request.user, self.permit_request
                ),
                "can_validate_permit_request": can_validate_permit_request,
                "print_templates": services.get_permit_request_print_templates(
                    self.permit_request
                ),
                "directives": services.get_permit_request_directives(
                    self.permit_request
                ),
                "prolongation_enabled": prolongation_enabled,
                "inquiry_in_progress": self.permit_request.status
                == models.PermitRequest.STATUS_INQUIRY_IN_PROGRESS,
            },
        }

    def get(self, request, *args, **kwargs):
        return self.render_to_response(self.get_context_data())

    def post(self, request, *args, **kwargs):
        """
        Instanciate the form matching the submitted POST `action`, checking if the user has the permissions to use it,
        save it, and call the related submission function.
        """

        action = request.POST.get("action")
        if action not in models.ACTIONS:
            return HttpResponse(status=400)

        form = self.get_form_for_action(action, data=request.POST, files=request.FILES)
        form_type = "forms"
        # if no form was found, it might be a formset
        if not form:
            form = self.get_formset_for_action(
                action, data=request.POST, files=request.FILES
            )
            form_type = "formsets"

        if not form:
            raise PermissionDenied
        elif getattr(form, "disabled", False):
            raise SuspiciousOperation

        if form.is_valid():
            return self.handle_form_submission(form, action)

        # Replace unbound form by bound form in the context
        context = self.get_context_data(active_form=action)
        context[form_type][action] = form

        return self.render_to_response(context)

    def get_form_for_action(self, action, data=None, files=None):
        actions_forms = {
            models.ACTION_AMEND: self.get_amend_form,
            models.ACTION_REQUEST_VALIDATION: self.get_request_validation_form,
            models.ACTION_VALIDATE: self.get_validation_form,
            models.ACTION_POKE: self.get_poke_form,
            models.ACTION_PROLONG: self.get_prolongation_form,
            models.ACTION_REQUEST_INQUIRY: self.get_request_inquiry_form,
        }

        return (
            actions_forms[action](data=data, files=files)
            if action in actions_forms
            else None
        )

    def get_formset_for_action(self, action, data=None, files=None):
        actions_formset = {
            models.ACTION_COMPLEMENTARY_DOCUMENTS: self.get_complementary_documents_formset,
        }

        return (
            actions_formset[action](data=data, files=files)
            if action in actions_formset
            else None
        )

    def get_amend_form(self, data=None, **kwargs):

        if services.has_permission_to_amend_permit_request(
            self.request.user, self.permit_request
        ):

            # Get the first object type selected as a shorname suggestion for pilot
            first_wot = services.get_works_object_type_choices(
                self.permit_request
            ).first()
            shortname_value_proposal = (
                first_wot.works_object_type.works_object.name
                if first_wot
                and len(first_wot.works_object_type.works_object.name)
                <= models.PermitRequest._meta.get_field("shortname").max_length
                else None
            )
            # Only set the `status` default value if it's submitted for validation, to prevent accidentally resetting
            # the status

            initial = (
                {
                    "shortname": shortname_value_proposal,
                    "status": models.PermitRequest.STATUS_PROCESSING,
                }
                if self.permit_request.status
                == models.PermitRequest.STATUS_SUBMITTED_FOR_VALIDATION
                else {}
            )

            form = forms.PermitRequestAdditionalInformationForm(
                instance=self.permit_request, initial=initial, data=data
            )

            if not services.can_amend_permit_request(
                self.request.user, self.permit_request
            ):
                disable_form(
                    form, self.permit_request.get_amend_property_list_always_amendable()
                )

            return form

        return None

    def get_request_inquiry_form(self, data=None, **kwargs):
        if not services.has_permission_to_amend_permit_request(
            self.request.user, self.permit_request
        ):
            return None

        current_inquiry = models.PermitRequestInquiry.get_current_inquiry(
            permit_request=self.permit_request
        )

        form = forms.PermitRequestInquiryForm(
            data=data, permit_request=self.permit_request, instance=current_inquiry,
        )

        if current_inquiry:
            disable_form(form, editable_fields=[form.fields["documents"].label])

        return form

    def get_request_validation_form(self, data=None, **kwargs):
        if services.has_permission_to_amend_permit_request(
            self.request.user, self.permit_request
        ):
            form = forms.PermitRequestValidationDepartmentSelectionForm(
                instance=self.permit_request, data=data
            )

            if not services.can_request_permit_validation(
                self.request.user, self.permit_request
            ):
                disable_form(form)

            return form

        return None

    def get_validation_form(self, data=None, **kwargs):
        if not services.has_permission_to_validate_permit_request(
            self.request.user, self.permit_request
        ):
            return None

        departments = services.get_user_departments(self.request.user)

        try:
            validation, *rest = list(
                self.permit_request.validations.filter(department__in=departments)
            )
        # User is not part of the requested departments
        except ValueError:
            return None

        if rest:
            logger.error(
                "User %s is a member of more than 1 validation group for permit request %s. This is not"
                " implemented yet.",
                self.request.user,
                self.permit_request,
            )
            return None

        form = forms.PermitRequestValidationForm(instance=validation, data=data)
        if not services.can_validate_permit_request(
            self.request.user, self.permit_request
        ):
            disable_form(form)

        return form

    def get_poke_form(self, data=None, **kwargs):
        if services.has_permission_to_poke_permit_request(
            self.request.user, self.permit_request
        ):
            form = forms.PermitRequestValidationPokeForm(
                instance=self.permit_request, request=self.request, data=data
            )
            if not services.can_poke_permit_request(
                self.request.user, self.permit_request
            ):
                disable_form(form)

            return form

        return None

    def get_prolongation_form(self, data=None, **kwargs):
        if services.has_permission_to_poke_permit_request(
            self.request.user, self.permit_request
        ):
            form = forms.PermitRequestProlongationForm(
                instance=self.permit_request, data=data
            )

            if not services.can_prolonge_permit_request(
                self.request.user, self.permit_request
            ):
                disable_form(form)

            return form

        return None

    def get_complementary_documents_formset(self, data=None, **kwargs):
        ComplementaryDocumentsFormSet = formset_factory(
            form=forms.PermitRequestComplementaryDocumentsForm, extra=1
        )

        return ComplementaryDocumentsFormSet(
            data, kwargs["files"], form_kwargs={"permit_request": self.permit_request}
        )

    def handle_form_submission(self, form, action):
        if action == models.ACTION_AMEND:
            return self.handle_amend_form_submission(form)
        elif action == models.ACTION_REQUEST_VALIDATION:
            return self.handle_request_validation_form_submission(form)
        elif action == models.ACTION_VALIDATE:
            return self.handle_validation_form_submission(form)
        elif action == models.ACTION_POKE:
            return self.handle_poke(form)
        elif action == models.ACTION_PROLONG:
            return self.handle_prolongation_form_submission(form)
        elif action == models.ACTION_COMPLEMENTARY_DOCUMENTS:
            return self.handle_complementary_documents_form_submission(form)
        elif action == models.ACTION_REQUEST_INQUIRY:
            return self.handle_request_inquiry_form_submission(form)

    def handle_amend_form_submission(self, form):
        initial_status = (
            models.PermitRequest.objects.filter(id=form.instance.id).first().status
        )
        form.save()
        success_message = (
            _("La demande #%s a bien été complétée par le service pilote.")
            % self.permit_request.pk
        )

        if form.instance.status == models.PermitRequest.STATUS_AWAITING_SUPPLEMENT:
            success_message += " " + _(
                "Le statut de la demande a été passé à en attente de compléments."
            )

        if form.cleaned_data.get("notify_author"):
            success_message += _("Le requérant a été notifié du changement par email.")

        messages.success(self.request, success_message)

        if (
            form.instance.status == models.PermitRequest.STATUS_RECEIVED
            and form.instance.status is not initial_status
        ):
            permit_request = form.instance

            # Notify the permit author
            data = {
                "subject": "{} ({})".format(
                    _("Votre annonce a été prise en compte et classée"),
                    services.get_works_type_names_list(permit_request),
                ),
                "users_to_notify": [permit_request.author.user.email],
                "template": "permit_request_received.txt",
                "permit_request": permit_request,
                "absolute_uri_func": self.request.build_absolute_uri,
            }
            services.send_email_notification(data)

            # Notify the services
            mailing_list = services.get_services_to_notify_mailing_list(permit_request)

            if mailing_list:
                data = {
                    "subject": "{} ({})".format(
                        _(
                            "Une annonce a été prise en compte et classée par le secrétariat"
                        ),
                        services.get_works_type_names_list(permit_request),
                    ),
                    "users_to_notify": set(mailing_list),
                    "template": "permit_request_received_for_services.txt",
                    "permit_request": permit_request,
                    "absolute_uri_func": self.request.build_absolute_uri,
                }
                services.send_email_notification(data)

        if "save_continue" in self.request.POST:

            return redirect(
                "permits:permit_request_detail",
                permit_request_id=self.permit_request.pk,
            )
        else:
            return redirect("permits:permit_requests_list")

    def handle_request_validation_form_submission(self, form):
        services.request_permit_request_validation(
            self.permit_request,
            form.cleaned_data["departments"],
            self.request.build_absolute_uri,
        )
        messages.success(
            self.request,
            _("La demande #%s a bien été transmise pour validation.")
            % self.permit_request.pk,
        )
        return redirect("permits:permit_requests_list")

    def handle_validation_form_submission(self, form):
        validation_object = models.PermitRequestValidation.objects.filter(
            permit_request_id=self.permit_request.id,
            validated_by_id=self.request.user.id,
        )
        initial_validation_status = (
            (validation_object.first().validation_status)
            if validation_object.exists()
            else models.PermitRequestValidation.STATUS_REQUESTED
        )
        form.instance.validated_at = timezone.now()
        form.instance.validated_by = self.request.user
        validation = form.save()

        if (
            validation.validation_status
            == models.PermitRequestValidation.STATUS_APPROVED
        ):
            validation_message = _("La demande a bien été validée.")
        elif (
            validation.validation_status
            == models.PermitRequestValidation.STATUS_REJECTED
        ):
            validation_message = _("La demande a bien été refusée.")
        else:
            validation_message = _("Les commentaires ont été enregistrés.")

        try:

            if not self.permit_request.get_pending_validations():

                initial_permit_status = self.permit_request.status
                self.permit_request.status = models.PermitRequest.STATUS_PROCESSING
                self.permit_request.save()

                if (
                    initial_permit_status
                    is models.PermitRequest.STATUS_AWAITING_VALIDATION
                    or (
                        initial_permit_status is models.PermitRequest.STATUS_PROCESSING
                        and initial_validation_status
                        is not form.instance.validation_status
                    )
                ):

                    data = {
                        "subject": "{} ({})".format(
                            _(
                                "Les services chargés de la validation d'une demande ont donné leur préavis"
                            ),
                            services.get_works_type_names_list(self.permit_request),
                        ),
                        "users_to_notify": services._get_secretary_email(
                            self.permit_request
                        ),
                        "template": "permit_request_validated.txt",
                        "permit_request": self.permit_request,
                        "absolute_uri_func": self.request.build_absolute_uri,
                    }
                    services.send_email_notification(data)
            else:
                self.permit_request.status = (
                    models.PermitRequest.STATUS_AWAITING_VALIDATION
                )
                self.permit_request.save()

        except AttributeError:
            # This is the case when the administrative entity does not have a
            # secretary department associated to a group to which
            # the secretary user belongs.
            pass

        messages.success(self.request, validation_message)

        return redirect("permits:permit_requests_list")

    def handle_poke(self, form):
        validations = form.save()

        message = ngettext(
            "%s rappel a bien été envoyé.",
            "%s rappels ont bien été envoyés",
            len(validations),
        ) % (len(validations))
        messages.success(self.request, message)

        return redirect("permits:permit_requests_list")

    def handle_prolongation_form_submission(self, form):
        form.save()
        if form.instance.prolongation_status:
            success_message = (
                _(
                    "La prolongation de la demande #%s a été traitée et un émail envoyé à l'auteur-e."
                )
                % self.permit_request.pk
            )

            messages.success(self.request, success_message)

            subject = (
                _("Votre demande #%s a bien été prolongée.") % self.permit_request.pk
                if form.instance.prolongation_status
                == self.permit_request.PROLONGATION_STATUS_APPROVED
                else _("La prolongation de votre demande #%s a été refusée.")
                % self.permit_request.pk
            )
            data = {
                "subject": subject,
                "users_to_notify": [form.instance.author.user.email],
                "template": "permit_request_prolongation.txt",
                "permit_request": form.instance,
                "absolute_uri_func": self.request.build_absolute_uri,
            }
            services.send_email_notification(data)

        if "save_continue" in self.request.POST:
            return redirect(
                "permits:permit_request_detail",
                permit_request_id=self.permit_request.pk,
            )
        else:
            return redirect("permits:permit_requests_list")

    def handle_complementary_documents_form_submission(self, form):
        for f in form:
            f.instance.owner = self.request.user
            f.instance.permit_request = self.permit_request
            f.save()
            f.save_m2m()

        success_message = (
            _("Les documents ont bien été ajoutés à la demande #%s.")
            % self.permit_request.pk
        )
        messages.success(self.request, success_message)

        if "save_continue" in self.request.POST:
            target = reverse(
                "permits:permit_request_detail",
                kwargs={"permit_request_id": self.permit_request.pk},
            )
            query_string = urllib.parse.urlencode(
                {"prev_active_form": models.ACTION_COMPLEMENTARY_DOCUMENTS}
            )
            return redirect(f"{target}?{query_string}")

        return redirect("permits:permit_requests_list")

    def handle_request_inquiry_form_submission(self, form):
        # check if we're coming from the confirmation page
        if not form.data.get("confirmation"):
            non_public_documents = []
            for document in form.cleaned_data["documents"]:
                if not document.is_public:
                    non_public_documents.append(document)

            # check if any of the documents aren't public
            # if so, redirect to confirmation page
            if non_public_documents:
                return render(
                    self.request,
                    "permits/permit_request_confirm_inquiry.html",
                    {
                        "non_public_documents": non_public_documents,
                        "inquiry_form": form,
                        "permit_request": self.permit_request,
                    },
                )
        form.instance.submitter = self.request.user
        form.instance.permit_request = self.permit_request

        if form.cleaned_data.get("start_date") == datetime.today().date():
            self.permit_request.start_inquiry()

        form.save()

        success_message = _("La mise à l'enquête a bien été enregistré")
        messages.success(self.request, success_message)

        return redirect(
            "permits:permit_request_detail", permit_request_id=self.permit_request.pk,
        )


class PermitRequestComplementaryDocumentDeleteView(DeleteView):
    model = models.PermitRequestComplementaryDocument
    success_message = _("Le document '%s' a été supprimé avec succès")
    final_error_message = _("Les documents finaux ne peuvent pas être supprimés")
    owner_error_message = _("Vous pouvez seulement supprimer vos documents")

    def get(self, request, *args, **kwargs):
        return self.post(request, *args, **kwargs)

    def delete(self, request, *args, **kwargs):
        obj = self.get_object()

        if not obj.owner == self.request.user and not self.request.user.is_superuser:
            messages.add_message(request, messages.ERROR, self.owner_error_message)
            return redirect(self.get_success_url())

        # Final documents can't be deleted!
        if obj.status == models.PermitRequestComplementaryDocument.STATUS_FINALE:
            messages.add_message(request, messages.ERROR, self.final_error_message)
            return redirect(self.get_success_url())

        try:
            res = super().delete(request, *args, **kwargs)
        except ProtectedError as error:
            messages.add_message(
                request,
                messages.ERROR,
                _("%s. [%s]") % (error.args[0], error.args[1].args[1]),
            )
            return redirect(self.get_success_url())

        messages.success(self.request, self.success_message % obj.document)
        return res

    def get_success_url(self):
        return reverse_lazy(
            "permits:permit_request_detail",
            kwargs={"permit_request_id": self.get_object().permit_request_id},
        )


@method_decorator(login_required, name="dispatch")
@method_decorator(permanent_user_required, name="dispatch")
@method_decorator(check_mandatory_2FA, name="dispatch")
class ComplementaryDocumentDownloadView(View):
    def get(self, request, path, *args, **kwargs):
        return services.download_file(path)


@method_decorator(login_required, name="dispatch")
@method_decorator(check_mandatory_2FA, name="dispatch")
class ArchivedPermitRequestListView(SingleTableMixin, ListView):
    model = models.ArchivedPermitRequest
    template_name = "permits/archived_permit_request_list.html"

    permission_error_message = _(
        "Vous n'avez pas les permissions pour archiver cette demande"
    )
    archive_failed_error_message = _("Une erreur est survenue lors de l'archivage")

    def post(self, request, *args, **kwargs):

        if request.POST.get("action") == "archive-requests":
            return self.archive()

        return HttpResponseNotFound(_("Aucune action spécifiée"))

    def get_queryset(self):
        return services.get_archived_request_list_for_user(self.request.user).order_by(
            "-archived_date"
        )

    def get_table_class(self):
        return tables.ArchivedPermitRequestsTable

    def archive(self):
        permit_request_ids = self.request.POST.getlist("to_archive[]")

        if not permit_request_ids:
            return HttpResponseNotFound(_("Rien à archiver"))

        department = models.PermitDepartment.objects.filter(
            group__in=self.request.user.groups.all()
        ).first()

        if (
            not self.request.user.is_superuser
            and not department.is_backoffice
            and not department.is_integrator_admin
        ):
            return JsonResponse(
                data={"error": True, "message": self.permission_error_message},
                status=403,
            )
        try:
            with transaction.atomic():
                for permit_request_id in permit_request_ids:
                    permit_request = services.get_permit_request_for_user_or_404(
                        self.request.user, permit_request_id
                    )
                    permit_request.archive(self.request.user)
        except Exception:
            return JsonResponse(
                data={"message": self.archive_failed_error_message}, status=500
            )

        return JsonResponse({"message": _("Demandes archivées avec succès")})


@method_decorator(login_required, name="dispatch")
@method_decorator(check_mandatory_2FA, name="dispatch")
class ArchivedPermitRequestDeleteView(DeleteView):
    model = models.ArchivedPermitRequest
    success_url = reverse_lazy("permits:archived_permit_request_list")

    success_message = _("L'archive #%s a été supprimé avec succès")
    error_message = _("Vous n'avez pas les permissions pour supprimer cette archive")

    def post(self, request, *args, **kwargs):

        try:
            archive = models.ArchivedPermitRequest.objects.get(pk=kwargs.get("pk"))

            if not self.request.user == archive.archivist:
                messages.error(self.request, self.error_message)
                return redirect(self.success_url)

            return super(ArchivedPermitRequestDeleteView, self).post(
                request, *args, **kwargs
            )
        except models.ArchivedPermitRequest.DoesNotExist:
            raise SuspiciousOperation

    def get_success_url(self):
        messages.success(self.request, self.success_message % self.object.pk)
        return self.success_url


@method_decorator(login_required, name="dispatch")
@method_decorator(check_mandatory_2FA, name="dispatch")
class ArchivedPermitRequestDownloadView(View):
    permission_error_message = _(
        "Vous n'avez pas les permissions pour télécharger cette archive"
    )
    not_exist_error_message = _("L'archive demandée n'existe pas")

    def get(self, request, *args, **kwargs):
        try:
            return services.download_archives(
                archive_ids=[kwargs.get("pk")], user=self.request.user
            )
        except PermissionDenied:
            error_message = self.permission_error_message
        except ObjectDoesNotExist:
            error_message = self.not_exist_error_message
        except Exception:
            error_message = _(
                "Une erreur est survenue lors de la création du fichier compressé. Veuillez contacter votre administrateur"
            )

        messages.error(request, error_message)
        return redirect(reverse_lazy("permits:archived_permit_request_list"))


@method_decorator(login_required, name="dispatch")
@method_decorator(check_mandatory_2FA, name="dispatch")
class ArchivedPermitRequestBulkDownloadView(View):
    permission_error_message = _(
        "Vous n'avez pas les permissions pour télécharger ces archives"
    )
    info_message = _("Rien à télécharger")
    not_exist_error_message = _("Une des archives demandées n'existe pas")

    def get(self, request, *args, **kwargs):
        to_download = self.request.GET.getlist("to_download")
        if not to_download:
            messages.info(request, self.info_message)
            return redirect(reverse_lazy("permits:archived_permit_request_list"))

        try:
            return services.download_archives(
                archive_ids=to_download, user=self.request.user
            )
        except PermissionDenied:
            error_message = self.permission_error_message
        except ObjectDoesNotExist:
            error_message = self.not_exist_error_message
        except Exception:
            error_message = _(
                "Une erreur est survenue lors de la création du fichier compressé. Veuillez contacter votre administrateur"
            )

        messages.error(request, error_message)
        return redirect(reverse_lazy("permits:archived_permit_request_list"))


def permit_request_print(request, permit_request_id, template_id):
    permit_request = services.get_permit_request_for_user_or_404(
        request.user, permit_request_id
    )
    template = get_object_or_404(models.QgisProject.objects, pk=template_id)
    generated_document, created_at = models.QgisGeneratedDocument.objects.get_or_create(
        permit_request=permit_request, qgis_project=template
    )

    # Uses customize qgis-atlasprint plugin adapted from 3liz
    # https://github.com/3liz/qgis-atlasprint
    values = {
        "SERVICE": "ATLAS",
        "REQUEST": "GETPRINT",
        "FORMAT": "PDF",
        "TRANSPARENT": "true",
        "SRS": "EPSG:2056",
        "DPI": "150",
        "MAP": "/io/data/report_template.qgs"
        if template.qgis_project_file.name == "report_template.qgs"
        else "/private_documents/" + template.qgis_project_file.name,
        "TEMPLATE": template.qgis_print_template_name,
        "EXP_FILTER": f"$id={permit_request_id}",
        "PERMIT_REQUEST_ID": permit_request_id,
    }

    qgisserver_url = "http://qgisserver/ogc/?" + urllib.parse.urlencode(values)
    qgisserver_response = requests.get(
        qgisserver_url, headers={"Accept": "application/pdf"}, stream=True
    )

    if not qgisserver_response:
        return HttpResponse(_("Une erreur est survenue lors de l'impression"))

    file_name = f"demande_{permit_request_id}_geocity_{template_id}.pdf"
    generated_document.printed_file.save(
        file_name, ContentFile(qgisserver_response.content), True
    )
    generated_document.printed_at = timezone.now()
    generated_document.printed_by = request.user.get_full_name()
    generated_document.save()

    response = StreamingHttpResponse(
        qgisserver_response.iter_content(chunk_size=128), content_type="application/pdf"
    )
    response["Content-Disposition"] = 'attachment; filename="' + file_name + '"'

    return response


def anonymous_permit_request_sent(request):
    return render(request, "permits/permit_request_anonymous_sent.html", {},)


def anonymous_permit_request(request):
    # Logout silently any real user
    if request.user.is_authenticated and not request.user.permitauthor.is_temporary:
        logout(request)

    # Accept only non-logged users, or temporary users
    if not request.user.is_anonymous and not request.user.permitauthor.is_temporary:
        raise Http404

    # Validate tags
    services.store_tags_in_session(request)
    entityfilter = request.session.get("entityfilter", [])
    typefilter = request.session.get("typefilter", [])
    if not len(entityfilter) > 0 or not len(typefilter) > 0:
        raise Http404

    # Validate entity
    entities_by_tag = models.PermitAdministrativeEntity.objects.public().filter_by_tags(
        entityfilter
    )
    if len(entities_by_tag) != 1:
        raise Http404
    entity = entities_by_tag[0]

    # Validate captcha and temporary user connection
    captcha_refresh_url = (
        "/" + settings.PREFIX_URL + "captcha/refresh/"
        if settings.PREFIX_URL
        else "/captcha/refresh/"
    )
    if not services.is_anonymous_request_logged_in(request, entity):
        # Captcha page
        if request.method == "POST":
            anonymous_request_form = forms.AnonymousRequestForm(request.POST)
            if anonymous_request_form.is_valid():
                # Perform temporary login
                services.login_for_anonymous_request(request, entity)
            else:
                return render(
                    request,
                    "permits/permit_request_anonymous_captcha.html",
                    {
                        "anonymous_request_form": anonymous_request_form,
                        "captcha_refresh_url": captcha_refresh_url,
                    },
                )
        else:
            return render(
                request,
                "permits/permit_request_anonymous_captcha.html",
                {
                    "anonymous_request_form": forms.AnonymousRequestForm(),
                    "captcha_refresh_url": captcha_refresh_url,
                },
            )

    # Validate type
    work_types = (
        models.WorksType.objects.filter(works_object_types__is_anonymous=True)
        .filter_by_tags(typefilter)
        .distinct()
        .values_list("pk", flat=True)
    )

    if len(work_types) != 1:
        raise Http404
    work_type = work_types[0]

    # Validate available work objects types
    works_object_types = models.WorksObjectType.anonymous_objects.filter(
        administrative_entities=entity, works_type=work_type,
    )

    if not works_object_types:
        raise Http404

    # Permit request page

    # Never create a second permit request for the same temp_author
    permit_request, _ = models.PermitRequest.objects.get_or_create(
        administrative_entity=entity, author=request.user.permitauthor,
    )

    # If filter combinations return only one works_object_types object,
    # this combination must be set on permit_request object
    if len(works_object_types) == 1:
        permit_request.works_object_types.set(works_object_types)

    steps = services.get_anonymous_steps(
        type=work_type, user=request.user, permit_request=permit_request
    )

    for step_type, step in steps.items():
        if step and step.enabled and not step.completed:
            return redirect(step.url)


@redirect_bad_status_to_detail
@login_required
@user_passes_test(user_has_permitauthor)
@permanent_user_required
@check_mandatory_2FA
def permit_request_select_administrative_entity(request, permit_request_id=None):

    services.store_tags_in_session(request)

    if permit_request_id:
        permit_request = get_permit_request_for_edition(request.user, permit_request_id)
    else:
        permit_request = None

    # Prevent unecessary queries to DB if no tag filter is applied anyway
    if request.session["entityfilter"]:
        # Handle single tag filters combinations
        entityfilter = (
            request.session["entityfilter"] if "entityfilter" in request.session else []
        )
        entities_by_tag = services.get_administrative_entities(
            request.user
        ).filter_by_tags(entityfilter)
        # If entityfilter returns only one entity, permit_request oject can alread be created
        if len(entities_by_tag) == 1 and not permit_request:
            administrative_entity_instance = models.PermitAdministrativeEntity.objects.get(
                pk=entities_by_tag.first().pk
            )
            permit_request = models.PermitRequest.objects.create(
                administrative_entity=administrative_entity_instance,
                author=request.user.permitauthor,
            )
            candidate_works_object_types = None
            if request.session["typefilter"] == []:
                candidate_works_object_types = models.WorksObjectType.objects.filter(
                    administrative_entities__in=entities_by_tag,
                )
            else:
                works_types_by_tag = models.WorksType.objects.filter_by_tags(
                    request.session["typefilter"]
                ).values_list("pk", flat=True)

                candidate_works_object_types = models.WorksObjectType.objects.filter(
                    administrative_entities__in=entities_by_tag,
                    works_type__in=works_types_by_tag,
                )
            # If filter combinations return only one works_object_types object, this combination must be set on permitrequest object
            if len(candidate_works_object_types) == 1:
                permit_request.works_object_types.set(candidate_works_object_types)

            steps = services.get_progress_bar_steps(
                request=request, permit_request=permit_request
            )
            return redirect(
                services.get_next_step(steps, models.StepType.ADMINISTRATIVE_ENTITY).url
            )

    steps_context = progress_bar_context(
        request=request,
        permit_request=permit_request,
        current_step_type=models.StepType.ADMINISTRATIVE_ENTITY,
    )

    if request.method == "POST":
        administrative_entity_form = forms.AdministrativeEntityForm(
            instance=permit_request,
            data=request.POST,
            user=request.user,
            session=request.session,
        )

        if administrative_entity_form.is_valid():
            permit_request = administrative_entity_form.save(
                author=request.user.permitauthor
            )

            works_object_types = services.get_default_works_object_types(
                administrative_entity=permit_request.administrative_entity,
                user=request.user,
            )
            if works_object_types:
                services.set_works_object_types(
                    permit_request=permit_request,
                    new_works_object_types=works_object_types,
                )

            steps = services.get_progress_bar_steps(
                request=request, permit_request=permit_request
            )

            return redirect(
                services.get_next_step(steps, models.StepType.ADMINISTRATIVE_ENTITY).url
            )
    else:
        administrative_entity_form = forms.AdministrativeEntityForm(
            instance=permit_request, user=request.user, session=request.session,
        )
    return render(
        request,
        "permits/permit_request_select_administrative_entity.html",
        {
            "form": administrative_entity_form,
            "permit_request": permit_request,
            "entityfilter": request.session["entityfilter"]
            if "entityfilter" in request.session
            else None,
            **steps_context,
        },
    )


@redirect_bad_status_to_detail
@login_required
@permanent_user_required
@check_mandatory_2FA
def permit_request_select_types(request, permit_request_id):
    """
    Step to select works types (eg. demolition). No permit request is created at this step since we only store (works
    object, works type) couples in the database.
    """
    services.store_tags_in_session(request)
    # returns error or redirects to details depending on user permissions and permit_request status
    permit_request = get_permit_request_for_edition(request.user, permit_request_id)
    steps_context = progress_bar_context(
        request=request,
        permit_request=permit_request,
        current_step_type=models.StepType.WORKS_TYPES,
    )
    if request.method == "POST":
        works_types_form = forms.WorksTypesForm(
            data=request.POST,
            instance=permit_request,
            user=request.user,
            session=request.session,
        )
        if works_types_form.is_valid():
            redirect_kwargs = {"permit_request_id": permit_request_id}
            selected_works_types = [
                obj.pk for obj in works_types_form.cleaned_data["types"]
            ]

            with transaction.atomic():
                works_types_form.save()

                works_object_types = services.get_default_works_object_types(
                    administrative_entity=permit_request.administrative_entity,
                    user=request.user,
                    works_types=selected_works_types,
                ).filter(is_anonymous=False)
                if works_object_types:
                    services.set_works_object_types(
                        permit_request=permit_request,
                        new_works_object_types=works_object_types,
                    )
                    steps = services.get_progress_bar_steps(
                        request=request, permit_request=permit_request
                    )
                    return redirect(
                        services.get_next_step(steps, models.StepType.WORKS_TYPES).url
                    )
            return redirect(
                reverse("permits:permit_request_select_objects", kwargs=redirect_kwargs)
                + "?"
                + urllib.parse.urlencode({"types": selected_works_types}, doseq=True,)
            )
    else:
        works_types_form = forms.WorksTypesForm(
            instance=permit_request, user=request.user, session=request.session
        )
    return render(
        request,
        "permits/permit_request_select_types.html",
        {
            "works_types_form": works_types_form,
            "permit_request": permit_request,
            "typefilter": request.session["typefilter"]
            if "typefilter" in request.session
            else [],
            **steps_context,
        },
    )


@redirect_bad_status_to_detail
@login_required
@check_mandatory_2FA
def permit_request_select_objects(request, permit_request_id):
    """
    Step to select works objects. This view supports either editing an existing permit
    request (if `permit_request_id` is set) or creating a new permit request.
    """
    permit_request = get_permit_request_for_edition(request.user, permit_request_id)
    steps_context = progress_bar_context(
        request=request,
        permit_request=permit_request,
        current_step_type=models.StepType.WORKS_OBJECTS,
    )

    if request.GET:
        works_types_form = forms.WorksTypesForm(
            data=request.GET,
            instance=permit_request,
            user=request.user,
            session=request.session,
        )
        if works_types_form.is_valid():
            works_types = works_types_form.cleaned_data["types"]
        else:
            try:
                return redirect(steps_context["steps"][models.StepType.WORKS_TYPES].url)
            except KeyError:
                raise Http404
    else:
        if not permit_request.works_object_types.exists():
            try:
                return redirect(steps_context["steps"][models.StepType.WORKS_TYPES].url)
            except KeyError:
                raise Http404

        works_types = models.WorksType.objects.none()

    # Add the permit request works types to the ones in the querystring and remove duplicates
    works_types = (
        works_types | services.get_permit_request_works_types(permit_request)
    ).distinct()

    if request.method == "POST":
        works_objects_form = forms.WorksObjectsForm(
            data=request.POST,
            instance=permit_request,
            works_types=works_types,
            user=request.user,
        )

        if works_objects_form.is_valid():
            permit_request = works_objects_form.save()
            steps = services.get_progress_bar_steps(
                request=request, permit_request=permit_request
            )

            return redirect(
                services.get_next_step(steps, models.StepType.WORKS_OBJECTS).url
            )
    else:
        works_objects_form = forms.WorksObjectsForm(
            instance=permit_request, works_types=works_types, user=request.user
        )

    return render(
        request,
        "permits/permit_request_select_objects.html",
        {
            "works_objects_form": works_objects_form,
            "permit_request": permit_request,
            "typefilter": request.session["typefilter"]
            if "typefilter" in request.session
            else [],
            **steps_context,
        },
    )


@redirect_bad_status_to_detail
@login_required
@check_mandatory_2FA
def permit_request_properties(request, permit_request_id):
    """
    Step to input properties values for the given permit request.
    """
    permit_request = get_permit_request_for_edition(request.user, permit_request_id)
    steps_context = progress_bar_context(
        request=request,
        permit_request=permit_request,
        current_step_type=models.StepType.PROPERTIES,
    )

    if request.method == "POST":
        # Disable `required` fields validation to allow partial save
        form = forms.WorksObjectsPropertiesForm(
            instance=permit_request, data=request.POST, enable_required=False
        )

        if form.is_valid():
            form.save()

            return redirect(
                services.get_next_step(
                    steps_context["steps"], models.StepType.PROPERTIES
                ).url
            )
    else:
        form = forms.WorksObjectsPropertiesForm(
            instance=permit_request, enable_required=False
        )

    return render(
        request,
        "permits/permit_request_properties.html",
        {
            "permit_request": permit_request,
            "permit_request_form": form,
            **steps_context,
        },
    )


@redirect_bad_status_to_detail
@login_required
@permanent_user_required
@check_mandatory_2FA
def permit_request_prolongation(request, permit_request_id):
    """
    Request prolongation interface for the Permit author.
    """

    if not permit_request_id:
        messages.success(request, _("Un id de permis valable est requis"))
        return redirect("permits:permit_requests_list")

    try:
        permit_request = get_permit_request_for_prolongation(
            request.user, permit_request_id
        )
    except NonProlongablePermitRequest:
        messages.error(request, _("La demande de permis ne peut pas être prolongée."))
        return redirect("permits:permit_requests_list")

    if request.method == "POST":

        form = forms.PermitRequestProlongationForm(
            instance=permit_request, data=request.POST
        )
        del form.fields["prolongation_status"]
        del form.fields["prolongation_comment"]

        if form.is_valid():
            obj = form.save(commit=False)
            obj.prolongation_status = permit_request.PROLONGATION_STATUS_PENDING
            obj.save()

            # Send the email to the services
            messages.success(request, _("Votre demande de prolongation a été envoyée"))

            subject = (
                _(
                    "Une demande de prolongation vient d'être soumise pour le permis #%s."
                )
                % permit_request_id
            )
            data = {
                "subject": subject,
                "users_to_notify": services._get_secretary_email(permit_request),
                "template": "permit_request_prolongation_for_services.txt",
                "permit_request": form.instance,
                "absolute_uri_func": request.build_absolute_uri,
            }
            services.send_email_notification(data)

            return redirect("permits:permit_requests_list")
    else:
        if permit_request.author != request.user.permitauthor:
            messages.error(
                request,
                _("Vous ne pouvez pas demander une prolongation pour le permis #%s.")
                % permit_request.pk,
            )
            return redirect("permits:permit_requests_list")

        if permit_request.prolongation_date and (
            permit_request.prolongation_status
            in [
                permit_request.PROLONGATION_STATUS_PENDING,
                permit_request.PROLONGATION_STATUS_REJECTED,
            ]
        ):
            messages.error(
                request,
                _(
                    "Une demande de prolongation pour le permis #%s est en attente ou a été refusée."
                )
                % permit_request.pk,
            )
            return redirect("permits:permit_requests_list")

        form = forms.PermitRequestProlongationForm(instance=permit_request)
        del form.fields["prolongation_status"]
        del form.fields["prolongation_comment"]

    return render(
        request,
        "permits/permit_request_prolongation.html",
        {"permit_request": permit_request, "permit_request_prolongation_form": form,},
    )


@redirect_bad_status_to_detail
@login_required
@check_mandatory_2FA
def permit_request_appendices(request, permit_request_id):
    """
    Step to upload appendices for the given permit request.
    """
    permit_request = get_permit_request_for_edition(request.user, permit_request_id)
    steps_context = progress_bar_context(
        request=request,
        permit_request=permit_request,
        current_step_type=models.StepType.APPENDICES,
    )

    if request.method == "POST":
        form = forms.WorksObjectsAppendicesForm(
            instance=permit_request,
            data=request.POST,
            files=request.FILES,
            enable_required=False,
        )

        if form.is_valid():
            try:
                form.save()

                return redirect(
                    services.get_next_step(
                        steps_context["steps"], models.StepType.APPENDICES
                    ).url
                )
            except:
                messages.error(
                    request, _("Une erreur est survenue lors de l'upload de fichier."),
                )
    else:
        form = forms.WorksObjectsAppendicesForm(
            instance=permit_request, enable_required=False
        )

    fields_by_object_type = form.get_fields_by_object_type()

    return render(
        request,
        "permits/permit_request_appendices.html",
        {
            "permit_request": permit_request,
            "object_types": fields_by_object_type,
            **steps_context,
        },
    )


@redirect_bad_status_to_detail
@login_required
@check_mandatory_2FA
def permit_request_actors(request, permit_request_id):
    permit_request = get_permit_request_for_edition(request.user, permit_request_id)
    steps_context = progress_bar_context(
        request=request,
        permit_request=permit_request,
        current_step_type=models.StepType.ACTORS,
    )
    requires_payment = services.permit_requests_has_paid_wot(permit_request)

    creditorform = forms.PermitRequestCreditorForm(
        request.POST or None, instance=permit_request
    )

    if request.method == "POST":
        formset = services.get_permitactorformset_initiated(
            permit_request, data=request.POST
        )
        if formset.is_valid() and creditorform.is_valid():
            for form in formset:
                if form.has_changed():
                    form.save(permit_request=permit_request)
            models.PermitRequest.objects.filter(pk=permit_request_id).update(
                creditor_type=creditorform.instance.creditor_type
            )

            return redirect(
                services.get_next_step(
                    steps_context["steps"], models.StepType.ACTORS
                ).url
            )
    else:

        formset = services.get_permitactorformset_initiated(permit_request)

    return render(
        request,
        "permits/permit_request_actors.html",
        {
            "formset": formset,
            "creditorform": creditorform,
            "permit_request": permit_request,
            "requires_payment": requires_payment,
            **steps_context,
        },
    )


@login_required
@check_mandatory_2FA
def permit_request_geo_time(request, permit_request_id):
    permit_request = services.get_permit_request_for_user_or_404(
        request.user, permit_request_id
    )
    steps_context = progress_bar_context(
        request=request,
        permit_request=permit_request,
        current_step_type=models.StepType.GEO_TIME,
    )

    PermitRequestGeoTimeFormSet = modelformset_factory(
        models.PermitRequestGeoTime,
        form=forms.PermitRequestGeoTimeForm,
        extra=0,
        min_num=1,
        can_delete=True,
    )
    formset = PermitRequestGeoTimeFormSet(
        request.POST if request.method == "POST" else None,
        form_kwargs={"permit_request": permit_request},
        queryset=permit_request.geo_time.filter(
            comes_from_automatic_geocoding=False
        ).all(),
    )

    if request.method == "POST":
        if formset.is_valid():
            with transaction.atomic():
                formset.save()

                for obj in formset.deleted_objects:
                    if obj.pk:
                        obj.delete()

            return redirect(
                services.get_next_step(
                    steps_context["steps"], models.StepType.GEO_TIME
                ).url
            )

    title_step = services.get_geo_step_name_title(
        services.get_geotime_required_info(permit_request)
    )
    return render(
        request,
        "permits/permit_request_geo_time.html",
        {
            "formset": formset,
            "permit_request": permit_request,
            "geo_title": title_step["title"],
            "geo_step": title_step["step_name"],
            **steps_context,
        },
    )


@login_required
@check_mandatory_2FA
def permit_request_media_download(request, property_value_id):
    """
    Send the file referenced by the given property value.
    """
    property_value = get_object_or_404(
        models.WorksObjectPropertyValue.objects.filter(
            property__input_type=models.WorksObjectProperty.INPUT_TYPE_FILE
        ),
        pk=property_value_id,
        works_object_type_choice__permit_request__in=services.get_permit_requests_list_for_user(
            request.user
        ),
    )
    file = services.get_property_value(property_value)
    mime_type, encoding = mimetypes.guess_type(file.name)

    response = StreamingHttpResponse(file, content_type=mime_type)
    response["Content-Disposition"] = 'attachment; filename="' + file.name + '"'
    return response


@method_decorator(login_required, name="dispatch")
@method_decorator(check_mandatory_2FA, name="dispatch")
@method_decorator(permanent_user_required, name="dispatch")
class PermitRequestList(ExportMixin, SingleTableMixin, FilterView):
    paginate_by = int(os.environ["PAGINATE_BY"])
    template_name = "permits/permit_requests_list.html"

    def _get_wot_filter(self):
        return self.request.GET.get("works_object_types__works_object", None)

    def get_queryset(self):
        works_object_filter = self._get_wot_filter()
        qs = (
            (
                services.get_permit_requests_list_for_user(
                    self.request.user, works_object_filter=works_object_filter,
                )
            )
            .prefetch_related(
                Prefetch(
                    "works_object_types",
                    queryset=models.WorksObjectType.objects.select_related(
                        "works_type", "works_object"
                    ),
                )
            )
            .order_by("-created_at")
        )

        if works_object_filter is not None:
            qs = qs.prefetch_related("worksobjecttypechoice_set__properties__property")

        return qs

    def get_table_data(self):
        works_object_filter = self._get_wot_filter()
        if works_object_filter:
            return [
                CustomPropertyValueAccessiblePermitRequest(obj)
                for obj in self.object_list
            ]
        else:
            return self.object_list

    def is_department_user(self):
        return self.request.user.groups.filter(permitdepartment__isnull=False).exists()

    def _get_extra_column_specs(self, works_object_filter):
        extra_column_specs = dict()
        for permit_request in self.object_list:
            for wot, properties in services.get_properties(
                permit_request,
                [
                    models.WorksObjectProperty.INPUT_TYPE_FILE_DOWNLOAD,
                    models.WorksObjectProperty.INPUT_TYPE_TITLE,
                ],
            ):
                if str(wot.works_object_id) != works_object_filter:
                    continue
                for property in properties:
                    property_id = f"{works_object_filter}_{property.id}"
                    if property_id not in extra_column_specs:
                        extra_column_specs[property_id] = tableslib.Column(
                            verbose_name=property.name,
                            orderable=True,
                            accessor=f"#{property_id}",
                        )
        return list(extra_column_specs.items())

    def is_exporting(self):
        return bool(self.request.GET.get(self.export_trigger_param, None))

    def get_table_class(self):
        works_object_filter = self._get_wot_filter()

        if self.is_department_user():
            if works_object_filter:
                extra_columns = self._get_extra_column_specs(works_object_filter)
                extra_column_names = tuple([col_name for col_name, __ in extra_columns])
            else:
                extra_column_names = tuple()

            if config.ENABLE_GEOCALENDAR:
                extra_column_names += tuple(["shortname", "is_public"])

            table_class = (
                tables.DepartmentPermitRequestsExportTable
                if self.is_exporting()
                else tables.DepartmentPermitRequestsHTMLTable
            )
            table_class = get_custom_dynamic_table(table_class, extra_column_names)
        else:
            table_class = (
                tables.OwnPermitRequestsExportTable
                if self.is_exporting()
                else tables.OwnPermitRequestsHTMLTable
            )
        return table_class

    def get_table_kwargs(self):
        wot_filter = self._get_wot_filter()
        if wot_filter:
            return {"extra_column_specs": self._get_extra_column_specs(wot_filter)}
        return {}

    def get_filterset_class(self):
        return (
            filters.DepartmentPermitRequestFilterSet
            if self.is_department_user()
            else filters.OwnPermitRequestFilterSet
        )

    def get_context_data(self, **kwargs):
        context = super(PermitRequestList, self).get_context_data(**kwargs)
        params = {key: value[0] for key, value in dict(self.request.GET).items()}
        context["display_clear_filters"] = bool(params)
        params.update({"_export": "csv"})
        context["export_csv_url_params"] = urllib.parse.urlencode(params)
        return context


@redirect_bad_status_to_detail
@login_required
@check_mandatory_2FA
def permit_request_submit(request, permit_request_id):

    permit_request = get_permit_request_for_edition(request.user, permit_request_id)

    incomplete_steps = [
        step.url
        for step in services.get_progress_bar_steps(request, permit_request).values()
        if step.errors_count and step.url
    ]

    if request.method == "POST":
        if incomplete_steps:
            raise SuspiciousOperation

        services.submit_permit_request(permit_request, request)
        return redirect("permits:permit_requests_list")

    return render(
        request,
        "permits/permit_request_submit.html",
        {
            "permit_request": permit_request,
            "directives": services.get_permit_request_directives(permit_request),
            "incomplete_steps": incomplete_steps,
            **progress_bar_context(
                request=request,
                permit_request=permit_request,
                current_step_type=models.StepType.SUBMIT,
            ),
        },
    )


@redirect_bad_status_to_detail
@login_required
@check_mandatory_2FA
def permit_request_submit_confirmed(request, permit_request_id):

    permit_request = get_permit_request_for_edition(request.user, permit_request_id)

    incomplete_steps = [
        step.url
        for step in services.get_progress_bar_steps(request, permit_request).values()
        if step.errors_count and step.url
    ]

    if incomplete_steps:
        raise SuspiciousOperation

    checkbox_to_notify = models.WorksObjectPropertyValue.objects.filter(
        works_object_type_choice__permit_request=permit_request, value={"val": True}
    ).values_list("property__services_to_notify", flat=True)

    if checkbox_to_notify.exists():
        mailing_list = []
        for emails in checkbox_to_notify:
            emails_addresses = emails.replace("\n", ",").split(",")
            mailing_list += [
                ea.strip()
                for ea in emails_addresses
                if services.validate_email(ea.strip())
            ]
        if mailing_list:
            data = {
                "subject": _("Votre service à été mentionné dans une demande"),
                "users_to_notify": set(mailing_list),
                "template": "permit_request_submitted_with_mention.txt",
                "permit_request": permit_request,
                "absolute_uri_func": request.build_absolute_uri,
            }
            services.send_email_notification(data)

    # Only submit request when it's editable by author, to prevent a "raise SuspiciousOperation"
    # When editing a permit_request, submit isn't required to save the modifications, as every view saves the updates
    if permit_request.can_be_edited_by_author():
        services.submit_permit_request(permit_request, request)

    user_is_backoffice_or_integrator_for_administrative_entity = request.user.groups.filter(
        Q(permitdepartment__administrative_entity=permit_request.administrative_entity),
        Q(permitdepartment__is_backoffice=True)
        | Q(permitdepartment__is_integrator_admin=True),
    )

    # Backoffice and integrators creating a permit request for their own administrative
    # entity, are directly redirected to the permit detail
    # Same flow for requests when permit_request can't be edited by author
    if (
        user_is_backoffice_or_integrator_for_administrative_entity
        and not permit_request.can_be_edited_by_author()
    ):
        return redirect(
            "permits:permit_request_detail", permit_request_id=permit_request_id
        )
    else:

        if (
            request.user.permitauthor.is_temporary
            and permit_request.author == request.user.permitauthor
        ):
            try:
                anonymous_user = permit_request.administrative_entity.anonymous_user
            except ObjectDoesNotExist:
                # Might happen only if the entity's anonymous user has been removed
                # between the creation and the submission of the permit request
                raise Http404
            else:
                permit_request.author = anonymous_user
                permit_request.save()
                temp_user = request.user
                logout(request)
                temp_user.delete()
                return redirect("permits:anonymous_permit_request_sent")

        return redirect("permits:permit_requests_list")


@redirect_bad_status_to_detail
@login_required
@permanent_user_required
@check_mandatory_2FA
def permit_request_delete(request, permit_request_id):
    permit_request = get_permit_request_for_edition(request.user, permit_request_id)

    if request.method == "POST":
        permit_request.delete()

        return redirect("permits:permit_requests_list")

    return render(
        request,
        "permits/permit_request_delete.html",
        {"permit_request": permit_request},
    )


def permit_request_approve(request, permit_request_id):
    return permit_request_classify(request, permit_request_id, approve=True)


def permit_request_reject(request, permit_request_id):
    return permit_request_classify(request, permit_request_id, approve=False)


@login_required
@permanent_user_required
@permission_required("permits.classify_permit_request")
@check_mandatory_2FA
def permit_request_classify(request, permit_request_id, approve):

    permit_request = services.get_permit_request_for_user_or_404(
        request.user,
        permit_request_id,
        statuses=[
            models.PermitRequest.STATUS_AWAITING_VALIDATION,
            models.PermitRequest.STATUS_PROCESSING,
        ],
    )
    if not services.can_classify_permit_request(request.user, permit_request):
        raise Http404

    initial = {
        "status": (
            models.PermitRequest.STATUS_APPROVED
            if approve
            else models.PermitRequest.STATUS_REJECTED
        )
    }
    title = (
        _("Approbation de la demande #%s") if approve else _("Refus de la demande #%s")
    ) % permit_request.pk

    if request.method == "POST":
        classify_form = forms.PermitRequestClassifyForm(
            instance=permit_request,
            data=request.POST,
            files=request.FILES,
            initial=initial,
        )

        if classify_form.is_valid():
            classify_form.save()

            # Notify the permit author
            data = {
                "subject": "{} ({})".format(
                    _("Votre demande a été traitée et classée"),
                    services.get_works_type_names_list(permit_request),
                ),
                "users_to_notify": [permit_request.author.user.email],
                "template": "permit_request_classified.txt",
                "permit_request": permit_request,
                "absolute_uri_func": request.build_absolute_uri,
            }
            services.send_email_notification(data)

            # Notify the services
            mailing_list = services.get_services_to_notify_mailing_list(permit_request)

            if mailing_list:
                data = {
                    "subject": "{} ({})".format(
                        _("Une demande a été traitée et classée par le secrétariat"),
                        services.get_works_type_names_list(permit_request),
                    ),
                    "users_to_notify": set(mailing_list),
                    "template": "permit_request_classified_for_services.txt",
                    "permit_request": permit_request,
                    "absolute_uri_func": request.build_absolute_uri,
                }
                services.send_email_notification(data)

            return redirect("permits:permit_requests_list")
    else:
        classify_form = forms.PermitRequestClassifyForm(
            instance=permit_request, initial=initial
        )

    return render(
        request,
        "permits/permit_request_classify.html",
        {
            "permit_request": permit_request,
            "approve": approve,
            "form": classify_form,
            "title": title,
        },
    )


@login_required
@permanent_user_required
def permit_request_file_download(request, path):
    """
    Securely download the permit request file at the given `path`. The path must start with the permit request id, such
    as returned by the `PermitRequestFieldFile`.

    If the user doesn't have access to the permit request identified by the given id, return an HTTP 404 error.
    """
    try:
        permit_request_id, _ = path.split("/", maxsplit=1)
    except ValueError:
        raise Http404

    services.get_permit_request_for_user_or_404(request.user, permit_request_id)
    return services.download_file(path)


@login_required
def works_object_property_file_download(request, path):
    """
    Download the wot file at the given `path` as an attachment.
    """
    return services.download_file(path)


@login_required
@permanent_user_required
@check_mandatory_2FA
def administrative_entity_file_download(request, path):
    """
    Only allows logged user to download administrative entity files
    """

    mime_type, encoding = mimetypes.guess_type(path)
    storage = fields.PrivateFileSystemStorage()

    return StreamingHttpResponse(storage.open(path), content_type=mime_type)


@login_required
@permanent_user_required
@check_mandatory_2FA
def genericauthorview(request, pk):

    instance = get_object_or_404(models.PermitAuthor, pk=pk)
    form = forms.GenericAuthorForm(request.POST or None, instance=instance)

    for field in form.fields:

        form.fields[field].disabled = True

    return render(request, "permits/permit_request_author.html", {"form": form})


@login_required
@permanent_user_required
def permit_requests_search(request):
    terms = request.GET.get("search")

    if len(terms) >= 2:
        permit_requests = services.get_permit_requests_list_for_user(request.user)
        results = search_permit_requests(
            search_str=terms, permit_requests_qs=permit_requests, limit=5
        )
    else:
        results = []

    return JsonResponse(
        {"results": [search_result_to_json(result) for result in results]}
    )<|MERGE_RESOLUTION|>--- conflicted
+++ resolved
@@ -5,11 +5,6 @@
 import urllib.parse
 
 import requests
-<<<<<<< HEAD
-import shutil
-
-=======
->>>>>>> 88cc4998
 from django.conf import settings
 from django.contrib import messages
 from django.contrib.auth import logout
