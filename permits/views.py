import mimetypes, os
import urllib.parse

from django.contrib.auth.decorators import login_required, user_passes_test
from django.db import transaction
from django.forms import modelformset_factory
from django.http import StreamingHttpResponse
from django.shortcuts import get_object_or_404, redirect, render
from django.urls import reverse

# for filters & tables
from django.utils.decorators import method_decorator
from django_tables2.views import SingleTableMixin, SingleTableView
from django_tables2.export.views import ExportMixin
from django_filters.views import FilterView
from .tables import PermitRequestTableExterns, PermitExportTable
from .filters import PermitRequestFilterExterns



from gpf.forms import ActorForm
from gpf.models import Actor

from . import forms, models, services


def user_has_actor(user):
    try:
        user.actor
    except Actor.DoesNotExist:
        return False

    return True


@login_required
def permit_request_redirect(request, permit_request_id):
    return redirect('permits:permit_request_select_administrative_entity', permit_request_id=permit_request_id)


@login_required
@user_passes_test(user_has_actor)
def permit_request_select_administrative_entity(request, permit_request_id=None):
    if permit_request_id:
        permit_request = services.get_permit_request_for_user_or_404(request.user, permit_request_id)
    else:
        permit_request = None

    if request.method == 'POST':
        administrative_entity_form = forms.AdministrativeEntityForm(
            instance=permit_request, data=request.POST
        )

        if administrative_entity_form.is_valid():

            permit_request = administrative_entity_form.save(author=request.user.actor)

            return redirect(
                reverse('permits:permit_request_select_types', kwargs={'permit_request_id': permit_request.pk})
            )
    else:
        administrative_entity_form = forms.AdministrativeEntityForm(instance=permit_request)

    return render(request, "permits/permit_request_select_administrative_entity.html", {
        'form': administrative_entity_form,
        'permit_request': permit_request,
    })


@login_required
def permit_request_select_types(request, permit_request_id):
    """
    Step to select works types (eg. demolition). No permit request is created at this step since we only store (works
    object, works type) couples in the database.
    """
    permit_request = services.get_permit_request_for_user_or_404(request.user, permit_request_id)

    if request.method == 'POST':
        works_types_form = forms.WorksTypesForm(data=request.POST, instance=permit_request)

        if works_types_form.is_valid():
            works_types_form.save()
            redirect_kwargs = {'permit_request_id': permit_request_id}

            return redirect(
                reverse('permits:permit_request_select_objects', kwargs=redirect_kwargs)
                + '?' + urllib.parse.urlencode({
                    'types': [obj.pk for obj in works_types_form.cleaned_data['types']]
                }, doseq=True)
            )
    else:
        works_types_form = forms.WorksTypesForm(instance=permit_request)

    return render(request, "permits/permit_request_select_types.html", {
        'works_types_form': works_types_form,
        'permit_request': permit_request,
        'administrative_entity': permit_request.administrative_entity,
    })


@login_required
def permit_request_select_objects(request, permit_request_id):
    """
    Step to select works objects. This view supports either editing an existing permit request (if `permit_request_id`
    is set) or creating a new permit request.
    """
    permit_request = services.get_permit_request_for_user_or_404(request.user, permit_request_id)

    if request.GET:
        works_types_form = forms.WorksTypesForm(data=request.GET, instance=permit_request)
        if not works_types_form.is_valid():
            return redirect('permits:permit_request_select_types', permit_request_id=permit_request.pk)
        works_types = works_types_form.cleaned_data['types']
    else:
        if not permit_request.works_object_types.exists():
            return redirect('permits:permit_request_select_types', permit_request_id=permit_request.pk)

        works_types = models.WorksType.objects.none()

    # Add the permit request works types to the ones in the querystring
    works_types = works_types.union(services.get_permit_request_works_types(permit_request)).distinct()

    if request.method == 'POST':
        works_objects_form = forms.WorksObjectsForm(
            data=request.POST, instance=permit_request, works_types=works_types
        )

        if works_objects_form.is_valid():
            permit_request = works_objects_form.save()
            return redirect('permits:permit_request_properties', permit_request_id=permit_request.pk)
    else:
        works_objects_form = forms.WorksObjectsForm(instance=permit_request, works_types=works_types)

    return render(request, "permits/permit_request_select_objects.html", {
        'works_objects_form': works_objects_form,
        'permit_request': permit_request,
        'administrative_entity': permit_request.administrative_entity,
    })


@login_required
def permit_request_properties(request, permit_request_id):
    """
    Step to input properties values for the given permit request.
    """
    permit_request = services.get_permit_request_for_user_or_404(request.user, permit_request_id)

    if request.method == 'POST':
        # Disable `required` fields validation to allow partial save
        form = forms.WorksObjectsPropertiesForm(instance=permit_request, data=request.POST, enable_required=True)

        if form.is_valid():
            form.save()
            return redirect('permits:permit_request_appendices', permit_request_id=permit_request.pk)
    else:
        form = forms.WorksObjectsPropertiesForm(instance=permit_request, enable_required=False)

    fields_by_object_type = form.get_fields_by_object_type()

    return render(request, "permits/permit_request_properties.html", {
        'permit_request': permit_request,
        'object_types': fields_by_object_type,
        'administrative_entity': permit_request.administrative_entity,
    })


@login_required
def permit_request_appendices(request, permit_request_id):
    """
    Step to upload appendices for the given permit request.
    """
    permit_request = services.get_permit_request_for_user_or_404(request.user, permit_request_id)

    if request.method == 'POST':
        form = forms.WorksObjectsAppendicesForm(
            instance=permit_request, data=request.POST, files=request.FILES, enable_required=False
        )

        if form.is_valid():
            form.save()
            return redirect('permits:permit_request_submit', permit_request_id=permit_request.pk)
    else:
        form = forms.WorksObjectsAppendicesForm(instance=permit_request, enable_required=False)

    fields_by_object_type = form.get_fields_by_object_type()

    return render(request, "permits/permit_request_appendices.html", {
        'permit_request': permit_request,
        'object_types': fields_by_object_type,
        'administrative_entity': permit_request.administrative_entity,
    })


@login_required
def permit_request_actors(request, permit_request_id):
    permit_request = services.get_permit_request_for_user_or_404(request.user, permit_request_id)
    GenericActorFormSet = modelformset_factory(Actor, form=ActorForm, extra=0)
    queryset = permit_request.actors.all()

    if request.method == 'POST':
        formset = GenericActorFormSet(request.POST, request.FILES, queryset=queryset)

        if formset.is_valid():
            actors = []
            with transaction.atomic():
                for form in formset:
                    actors.append(form.save())
                permit_request.actors.set(actors)

            return redirect('permits:permit_request_summary', permit_request_id=permit_request.pk)
    else:
        formset = GenericActorFormSet(queryset=queryset)

    return render(request, "permits/permit_request_actors.html", {
        'formset': formset,
        'permit_request': permit_request,
        'administrative_entity': permit_request.administrative_entity,
    })


@login_required
def permit_request_submit(request, permit_request_id):

    permit_request = services.get_permit_request_for_user_or_404(request.user, permit_request_id)

    if request.method == 'POST':

            permit_request.status = 1
            permit_request.save()

            return redirect('permits:listexterns')


    return render(request, "permits/permit_request_submit.html", {
        'permit_request': permit_request,
        'administrative_entity': permit_request.administrative_entity,
    })


@login_required
def permit_request_media_download(request, property_value_id):
    """
    Send the file referenced by the given property value.
    """
    # TODO allow other users to access the uploaded media (eg. services that will validate the request)
    property_value = get_object_or_404(
        models.WorksObjectPropertyValue.objects.filter(property__input_type=models.WorksObjectProperty.INPUT_TYPE_FILE),
        pk=property_value_id,
        works_object_type_choice__permit_request__author=request.user.actor
    )
    file = services.get_property_value(property_value)
    mime_type, encoding = mimetypes.guess_type(file.name)

    return StreamingHttpResponse(file, content_type=mime_type)


@method_decorator(login_required, name="dispatch")
class PermitRequestListExternsView(SingleTableMixin, FilterView):

    paginate_by = int(os.environ['PAGINATE_BY'])
    table_class = PermitRequestTableExterns
    model = models.PermitRequest
    template_name = 'permits/listexterns.html'
    filterset_class = PermitRequestFilterExterns

    def get_queryset(self):
<<<<<<< HEAD
        return models.PermitRequest.objects.filter(author=Actor.objects.get(user__username=self.request.user))
=======
        return models.PermitRequest.objects.filter(author=Actor.objects.get(user__username=self.request.user))


@login_required
def permit_request_delete(request, permit_request_id):

    permit_request = services.get_permit_request_for_user_or_404(request.user, permit_request_id)

    if request.method == 'POST':

            permit_request.delete()

            return redirect('permits:listexterns')


    return render(request, "permits/permit_request_delete.html", {
        'permit_request': permit_request
    })
>>>>>>> a066041f
<|MERGE_RESOLUTION|>--- conflicted
+++ resolved
@@ -264,9 +264,6 @@
     filterset_class = PermitRequestFilterExterns
 
     def get_queryset(self):
-<<<<<<< HEAD
-        return models.PermitRequest.objects.filter(author=Actor.objects.get(user__username=self.request.user))
-=======
         return models.PermitRequest.objects.filter(author=Actor.objects.get(user__username=self.request.user))
 
 
@@ -284,5 +281,4 @@
 
     return render(request, "permits/permit_request_delete.html", {
         'permit_request': permit_request
-    })
->>>>>>> a066041f
+    })