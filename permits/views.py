--- conflicted
+++ resolved
@@ -221,11 +221,7 @@
             for form in formset:
                 form.save(permit_request=permit_request)
 
-<<<<<<< HEAD
             return redirect('permits:permit_request_submit', permit_request_id=permit_request.pk)
-=======
-            return redirect('permits:permit_request_appendices', permit_request_id=permit_request.pk)
->>>>>>> 4676c88a
     else:
 
         formset = PermitActorFormSet(initial=actor_initial_forms,)
