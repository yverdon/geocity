import django.db.models
import re

from adminsortable2.admin import SortableAdminMixin
from django import forms
from django.contrib import admin
from django.contrib.admin import AdminSite, site
from django.contrib.admin.views.decorators import staff_member_required
from django.core.management import call_command, CommandError
from django.http import Http404
from django.shortcuts import redirect
from django.urls import re_path, reverse
from django.utils.decorators import method_decorator
from django.utils.translation import gettext_lazy as _
from django.views.decorators.http import require_POST

from geomapshark import settings
from django.db.models import Q, Value
from django.contrib.auth.models import Group, User, Permission
from django.contrib.auth.admin import UserAdmin as BaseUserAdmin
from django.contrib import messages
from django.contrib.auth.forms import UserChangeForm
from django.core.files.uploadedfile import InMemoryUploadedFile
from io import BytesIO
from django.db.models.functions import StrIndex, Substr
from rest_framework.authtoken.models import TokenProxy
from rest_framework.authtoken.admin import TokenAdmin as BaseTokenAdmin


from . import forms as permit_forms
from . import models

# define permissions required by integrator role
INTEGRATOR_PERMITS_MODELS_PERMISSIONS = [
    "permitadministrativeentity",
    "workstype",
    "worksobject",
    "worksobjecttype",
    "worksobjectproperty",
    "permitactortype",
    "permitrequestamendproperty",
    "permitdepartment",
    "permitworkflowstatus",
    "permitauthor",
    "qgisproject",
]
OTHER_PERMISSIONS_CODENAMES = [
    "view_user",
    "change_user",
    "view_group",
    "add_group",
    "change_group",
    "delete_group",
    "see_private_requests",
    # Django axes
    "add_accessattempt",
    "change_accessattempt",
    "delete_accessattempt",
    "view_accessattempt",
    "add_accesslog",
    "change_accesslog",
    "delete_accesslog",
    "view_accesslog",
    # DRF Token authentication
    "view_tokenproxy",
    "add_tokenproxy",
    "change_tokenproxy",
    "delete_tokenproxy",
]
AVAILABLE_FOR_INTEGRATOR_PERMISSION_CODENAMES = [
    "amend_permit_request",
    "validate_permit_request",
    "classify_permit_request",
    "edit_permit_request",
    "see_private_requests",
]

MULTIPLE_INTEGRATOR_ERROR_MESSAGE = "Un utilisateur membre d'un groupe de type 'Intégrateur' ne peut être que dans un et uniquement un groupe 'Intégrateur'"

PERMIT_DURATION_ERROR_MESSAGE = "Veuillez saisir une valeur > 0"
DAYS_BEFORE_REMINDER_ERROR_MESSAGE = (
    "Si la fonction de rappel est active, il faut saisir une valeur de délai valide"
)

# Allow a user belonging to integrator group to see only objects created by this group
def filter_for_user(user, qs):
    if not user.is_superuser:
        qs = qs.filter(
            integrator__in=user.groups.filter(
                permitdepartment__is_integrator_admin=True
            )
        )
    return qs


def get_integrator_readonly_fields(user):
    if user.is_superuser:
        return []
    else:
        return ["integrator"]


class PermitsAdminSite(AdminSite):
    def __init__(self, *args, **kwargs):
        super().__init__(*args, **kwargs)
        self._registry.update(site._registry)

    def get_urls(self):
        urls = super().get_urls()
        custom_urls = [
            re_path(
                r"^create-anonymous-user/$",
                self.create_anonymous_user,
                name="create_anonymous_user",
            ),
        ]
        return custom_urls + urls

    @method_decorator(staff_member_required)
    @method_decorator(require_POST)
    def create_anonymous_user(self, request):
        """
        Admin custom view to create the anonymous user for the given Administrative
        entity.
        FIXME: Special permission required to do that ?
         Like being an integrator of the given entity ?
        """
        try:
            entity_id = int(request.POST.get("entity_id"))
        except ValueError:
            raise Http404

        try:
            call_command("create_anonymous_users", entity_id)
        except CommandError:
            # Display error
            messages.add_message(
                request,
                messages.ERROR,
                _("Echec de la création de l'utilisateur anonyme."),
            )
        else:
            messages.add_message(
                request, messages.SUCCESS, _("Utilisateur anonyme créé avec succès.")
            )

        return redirect(
            reverse(
                "admin:permits_permitadministrativeentity_change",
                kwargs={"object_id": entity_id},
            )
        )


class IntegratorFilterMixin:
    def save_model(self, request, obj, form, change):
        user = request.user
        if not user.is_superuser:
            obj.integrator = user.groups.get(permitdepartment__is_integrator_admin=True)
        super().save_model(request, obj, form, change)

    def get_readonly_fields(self, request, obj=None):
        user = request.user
        return get_integrator_readonly_fields(user)

    def get_queryset(self, request):
        user = request.user
        return filter_for_user(user, super().get_queryset(request))


class UserAdminForm(UserChangeForm):
    def clean_groups(self):
        groups = self.cleaned_data["groups"]

        edited_user_integrator_groups = groups.filter(
            permitdepartment__is_integrator_admin=True
        )

        if len(edited_user_integrator_groups) > 1:
            raise forms.ValidationError(MULTIPLE_INTEGRATOR_ERROR_MESSAGE)
        return groups


class UserAdmin(BaseUserAdmin):
    form = UserAdminForm
    fieldsets = (
        (None, {"fields": ("username",)},),
        (
            "Informations personnelles",
            {"fields": ("first_name", "last_name", "email")},
        ),
        (
            "Permissions",
            {
                "fields": (
                    "is_active",
                    "is_staff",
                    "is_superuser",
                    "groups",
                    "user_permissions",
                )
            },
        ),
        ("Dates importantes", {"fields": ("last_login", "date_joined",)},),
    )

    list_display = (
        "username",
        "email",
        "first_name",
        "last_name",
        "is_staff",
        "is_sociallogin",
        "last_login",
        "date_joined",
    )

    def has_add_permission(self, request):
        return False

    @admin.display(boolean=True)
    def is_sociallogin(self, obj):
        return obj.socialaccount_set.exists()

    is_sociallogin.short_description = "Social"

    def get_readonly_fields(self, request, obj=None):
        # limit editable fields to protect user data, superuser creation must be done using django shell
        if request.user.is_superuser:
            return [
                "email",
                "is_superuser",
            ]
        else:
            return [
                "email",
                "username",
                "user_permissions",
                "is_superuser",
                "is_staff",
                "last_login",
                "date_joined",
            ]

    def formfield_for_manytomany(self, db_field, request, **kwargs):
        if db_field.name == "groups":
            if request.user.is_superuser:
                kwargs["queryset"] = Group.objects.all()
            else:
                kwargs["queryset"] = Group.objects.filter(
                    permitdepartment__integrator=request.user.groups.get(
                        permitdepartment__is_integrator_admin=True
                    ).pk,
                )

        return super().formfield_for_manytomany(db_field, request, **kwargs)

    # Only superuser can edit superuser users
    def get_queryset(self, request):
        # Only allow integrator to change users that have no group, are not superuser or are in group administrated by integrator

        if request.user.is_superuser:
            qs = User.objects.all()
        else:

            user_integrator_group = request.user.groups.get(
                permitdepartment__is_integrator_admin=True
            )
            qs = (
                User.objects.filter(
                    Q(is_superuser=False),
                    Q(groups__permitdepartment__integrator=user_integrator_group.pk)
                    | Q(groups__isnull=True),
                )
                .annotate(
                    email_domain=Substr("email", StrIndex("email", Value("@")) + 1)
                )
                .distinct()
            )

            qs = qs.filter(
                Q(
                    email_domain__in=user_integrator_group.permitdepartment.integrator_email_domains.split(
                        ","
                    )
                )
                | Q(
                    email__in=user_integrator_group.permitdepartment.integrator_emails_exceptions.split(
                        ","
                    )
                )
            )

        return qs

    def save_model(self, req, obj, form, change):
        """ Set 'is_staff=True' when the saved user is in a integrator group.
        But let is_staff=True for super users.
        """
        if req.user.is_superuser:
            obj.is_staff = False if not obj.is_superuser else True
            for group in form.cleaned_data["groups"]:
                if group.permitdepartment.is_integrator_admin:
                    obj.is_staff = True

        super().save_model(req, obj, form, change)


admin.site.unregister(User)
admin.site.register(User, UserAdmin)


class DepartmentAdminForm(forms.ModelForm):
    class Meta:
        model = models.PermitDepartment
        fields = [
            "description",
            "is_validator",
            "is_default_validator",
            "is_backoffice",
            "administrative_entity",
            "integrator",
            "is_integrator_admin",
            "mandatory_2fa",
            "integrator_email_domains",
            "integrator_emails_exceptions",
        ]

    # If the group is updated to be integrator, the users in this group should not be in another integrator group
    # If the group is updated to be integrator, the administrative_entity will be None. The integrator will create entities, so they don't exist yet
    def clean(self):
        group = self.cleaned_data["group"]

        # Integrator users don't have the field "is_integrator_admin" while creating a group
        if "is_integrator_admin" in self.cleaned_data:
            is_integrator_admin = self.cleaned_data["is_integrator_admin"]
        else:
            is_integrator_admin = False

        # Check only if the group passed from not integrator to integrator and has a user_set
        try:
            if (
                self.instance
                and not self.instance.is_integrator_admin
                and is_integrator_admin
                and group.user_set
            ):
                user_with_integrator_group = (
                    Group.objects.exclude(pk=group.pk)
                    .filter(
                        user__in=group.user_set.all(),
                        permitdepartment__is_integrator_admin=True,
                    )
                    .exists()
                )
                # Raise error if this group is integrator and user(s) is/are already in integrator group and this group
                if user_with_integrator_group:
                    raise forms.ValidationError(
                        {"is_integrator_admin": MULTIPLE_INTEGRATOR_ERROR_MESSAGE}
                    )
        except ValueError:
            # Upon creation of the group, there is no id, therefore no user_set
            pass

        # Raise error if group is not integrator and has no administrative_entity
        if (
            not is_integrator_admin
            and self.instance.is_integrator_admin
            and not self.cleaned_data["administrative_entity"]
        ):
            raise forms.ValidationError(
                {
                    "administrative_entity": _(
                        "Un groupe non intégrateur doit avoir une entité administrative"
                    )
                }
            )

        return self.cleaned_data


# Inline for group & department (1to1)
class PermitDepartmentInline(admin.StackedInline):
    model = models.PermitDepartment
    can_delete = False
    verbose_name_plural = "Service"
    inline_classes = ("collapse open",)
    form = DepartmentAdminForm
    min_num = 1

    def formfield_for_foreignkey(self, db_field, request, **kwargs):
        if db_field.name == "administrative_entity":
            if request.user.is_superuser:
                kwargs["queryset"] = models.PermitAdministrativeEntity.objects.all()
            else:
                kwargs["queryset"] = models.PermitAdministrativeEntity.objects.filter(
                    integrator=request.user.groups.get(
                        permitdepartment__is_integrator_admin=True
                    )
                )
        return super().formfield_for_foreignkey(db_field, request, **kwargs)

    def get_readonly_fields(self, request, obj=None):
        if request.user.is_superuser:
            return []
        else:
            return [
                "integrator",
                "is_integrator_admin",
                "integrator_email_domains",
                "integrator_emails_exceptions",
            ]


class GroupAdminForm(forms.ModelForm):
    class Meta:
        model = Group
        fields = "__all__"
        help_texts = {
            "permissions": _(
                "Pour un rôle intégrateur, ajoutez toutes les permissions disponibles"
            ),
        }

    def clean_permissions(self):
        permissions = self.cleaned_data["permissions"]
        integrator_permissions = Permission.objects.filter(
            (
                Q(content_type__app_label="permits")
                & Q(content_type__model__in=INTEGRATOR_PERMITS_MODELS_PERMISSIONS)
            )
            | Q(codename__in=OTHER_PERMISSIONS_CODENAMES)
        )

        if "permitdepartment-0-is_integrator_admin" in self.data.keys():
            permissions = permissions.union(integrator_permissions)
        else:
            permissions = permissions.difference(
                integrator_permissions.exclude(
                    codename__in=AVAILABLE_FOR_INTEGRATOR_PERMISSION_CODENAMES
                )
            )
        return permissions


class GroupAdmin(admin.ModelAdmin):
    inlines = (PermitDepartmentInline,)
    form = GroupAdminForm
    list_display = [
        "__str__",
        "get__is_validator",
        "get__is_default_validator",
        "get__integrator",
        "get__mandatory_2fa",
    ]

    filter_horizontal = ("permissions",)
    search_fields = [
        "name",
    ]

    @admin.display(boolean=True)
    def get__is_validator(self, obj):
        return obj.permitdepartment.is_validator

    get__is_validator.admin_order_field = "permitdepartment__is_validator"
    get__is_validator.short_description = _("Validateur")

    @admin.display(boolean=True)
    def get__is_default_validator(self, obj):
        return obj.permitdepartment.is_default_validator

    get__is_default_validator.admin_order_field = (
        "permitdepartment__is_default_validator"
    )
    get__is_default_validator.short_description = _("Validateur par défaut")

    def get__integrator(self, obj):
        return obj.permitdepartment.integrator

    get__integrator.admin_order_field = "permitdepartment__integrator"
    get__integrator.short_description = _("Intégrateur")

    @admin.display(boolean=True)
    def get__mandatory_2fa(self, obj):
        return obj.permitdepartment.mandatory_2fa

    get__mandatory_2fa.admin_order_field = "permitdepartment__mandatory_2fa"
    get__mandatory_2fa.short_description = _("2FA obligatoire")

    def get_queryset(self, request):

        if request.user.is_superuser:
            qs = Group.objects.all()
        else:
            qs = Group.objects.filter(
                Q(
                    permitdepartment__integrator=request.user.groups.get(
                        permitdepartment__is_integrator_admin=True
                    ).pk
                )
            )
        return qs

    def save_model(self, request, obj, form, change):
        if not request.user.is_superuser:
            obj.permitdepartment.integrator = request.user.groups.get(
                permitdepartment__is_integrator_admin=True
            ).pk
        super().save_model(request, obj, form, change)
        obj.permitdepartment.save()

    def formfield_for_manytomany(self, db_field, request, **kwargs):
        # permissions that integrator role can grant to group
        if db_field.name == "permissions":

            if (
                not request.user.is_superuser
                and request.user.groups.get(
                    permitdepartment__is_integrator_admin=True
                ).pk
            ):
                integrator_permissions = Permission.objects.filter(
                    codename__in=AVAILABLE_FOR_INTEGRATOR_PERMISSION_CODENAMES
                )
                kwargs["queryset"] = integrator_permissions

        return super().formfield_for_manytomany(db_field, request, **kwargs)


admin.site.unregister(Group)
admin.site.register(Group, GroupAdmin)


def works_object_type_administrative_entities(obj):
    return ", ".join(
        administrative_entity.name
        for administrative_entity in obj.administrative_entities.all()
    )


def get_works_object_types_field(user):

    qs = (
        models.WorksObjectType.objects.select_related("works_object", "works_type")
        .order_by("works_object__name", "works_type__name")
        .prefetch_related("administrative_entities")
    )

    if not user.is_superuser:
        qs = qs.filter(
            integrator__in=user.groups.filter(
                permitdepartment__is_integrator_admin=True
            )
        )

    return WorksObjectTypeWithAdministrativeEntitiesField(
        queryset=qs,
        widget=forms.CheckboxSelectMultiple,
        label=_("objets").capitalize(),
    )


works_object_type_administrative_entities.short_description = _("Communes")


class QgisProjectAdminForm(forms.ModelForm):

    # Replaces the url to the ressource, cause server will pass by docker web:9000, remove access_token in url and delete the unwanted content
    def clean_qgis_project_file(self):
        # Retrieve the cleaned_data for the uploaded file
        qgis_project_file = self.cleaned_data["qgis_project_file"]

        # If no new file was uploaded, the object in an instance of custom FileField,
        # thus, we do nothing
        if qgis_project_file.__class__.__name__ == "AdministrativeEntityFieldFile":
            return

        encoder = "utf-8"

        # Content of uploaded file in bytes
        data = qgis_project_file.read()
        # List of strings to replace
        protocols = ["http", "https"]
        hosts = ["localhost", "127.0.0.1"]
        sites = settings.ALLOWED_HOSTS

        # The final url. Docker communicate between layers
        web_url = bytes("http://web:9000", encoder)

        # Strings to complete the url
        protocol_suffix = "://"
        port_prefix = ":"
        # Replace the url strings from the user
        for protocol in protocols:
            for host in hosts:
                url = bytes(
                    protocol
                    + protocol_suffix
                    + host
                    + port_prefix
                    + settings.DJANGO_DOCKER_PORT,
                    encoder,
                )
                if not "web" in host:
                    data = data.replace(url, web_url)
            for site in sites:
                url = bytes(protocol + protocol_suffix + site, encoder)
                if not "web" in site:
                    data = data.replace(url, web_url)

        # Get characters between | and " or < without spaces, to prevent to take multiple lines
        regex_url = bytes('\|[\S+]+"', encoder)
        regex_element = bytes("\|[\S+]+<", encoder)

        # Get characters between /?access_token and & or " without spaces
        regex_authcfg_string = bytes("authcfg=\S+", encoder)
        regex_user_string = bytes("user=\S+", encoder)
        regex_password_string = bytes("password=\S+", encoder)
        source_string = bytes('source=""', encoder)
        coverage_source_string = bytes('coverageLayerSource=""', encoder)

        # The regex will take the first to the last character, so we need to add it back
        empty_bytes_string = bytes('"', encoder)
        empty_bytes_balise = bytes("<", encoder)
        empty_bytes_params = bytes("", encoder)
        empty_source_params = bytes('source="', encoder)
        empty_coverage_source_params = bytes('coverageLayerSource="', encoder)

        # Replace characters using regex
        data = re.sub(regex_url, empty_bytes_string, data)
        data = re.sub(regex_element, empty_bytes_balise, data)

        # Remove access_token without removing other params
        data = re.sub(regex_authcfg_string, empty_bytes_string, data)
        data = re.sub(regex_user_string, empty_bytes_string, data)
        data = re.sub(regex_password_string, empty_bytes_string, data)
        data = re.sub(source_string, empty_source_params, data)
        data = re.sub(coverage_source_string, empty_coverage_source_params, data)

        # Write the data in bytes in a new file
        file = BytesIO()
        file.write(data)

        # Use the constructor of InMemoryUploadedFile to be able to set the value of self.cleaned_data['qgis_project_file']

        qgis_project_file = InMemoryUploadedFile(
            file,
            qgis_project_file.field_name,
            qgis_project_file._name,
            qgis_project_file.content_type,
            len(data),
            qgis_project_file.charset,
            qgis_project_file.content_type_extra,
        )

        return qgis_project_file


class QgisProjectInline(admin.TabularInline):
    model = models.QgisProject
    form = QgisProjectAdminForm


class WorksObjectTypeAdminForm(forms.ModelForm):
    class GeometryTypes(django.db.models.TextChoices):
        POINT = "has_geometry_point", _("Point")
        LINE = "has_geometry_line", _("Ligne")
        POLYGON = "has_geometry_polygon", _("Polygone")

    geometry_types = forms.MultipleChoiceField(
        choices=GeometryTypes.choices,
        widget=forms.CheckboxSelectMultiple,
        label=_("Types de géométrie autorisés"),
        required=False,
    )

    class Meta:
        model = models.WorksObjectType
        fields = "__all__"
        widgets = {
            "is_public": forms.RadioSelect(choices=models.PUBLIC_TYPE_CHOICES,),
        }

    class Media:
        js = ("js/admin/works_object_type.js",)

    def __init__(self, *args, **kwargs):
        instance = kwargs.get("instance")
        if instance:
            kwargs["initial"] = dict(
                geometry_types=[
                    geometry_type
                    for geometry_type in self.GeometryTypes.values
                    if getattr(instance, geometry_type)
                ],
                **kwargs.get("initial", {}),
            )

        super().__init__(*args, **kwargs)

    def clean_days_before_reminder(self):
        if (
            self.cleaned_data["expiration_reminder"]
            and self.cleaned_data["days_before_reminder"] is None
        ):
            raise forms.ValidationError(DAYS_BEFORE_REMINDER_ERROR_MESSAGE)
        return self.cleaned_data["days_before_reminder"]

    def clean_permit_duration(self):
        if self.cleaned_data["permit_duration"]:
            if self.cleaned_data["permit_duration"] <= 0:
                raise forms.ValidationError(PERMIT_DURATION_ERROR_MESSAGE)
        return self.cleaned_data["permit_duration"]

    def save(self, *args, **kwargs):
        for geometry_type in self.GeometryTypes.values:
            setattr(
                self.instance,
                geometry_type,
                geometry_type in self.cleaned_data["geometry_types"],
            )

        return super().save(*args, **kwargs)


class WorksObjectTypeAdmin(IntegratorFilterMixin, admin.ModelAdmin):
    form = WorksObjectTypeAdminForm
    inlines = [QgisProjectInline]
    list_display = [
        "sortable_str",
        works_object_type_administrative_entities,
        "is_public",
        "requires_payment",
        "requires_validation_document",
        "is_anonymous",
        "notify_services",
        "needs_date",
        "permit_duration",
        "expiration_reminder",
        "days_before_reminder",
        "has_geometry_point",
        "has_geometry_line",
        "has_geometry_polygon",
    ]
    list_filter = ["administrative_entities"]
    search_fields = [
        "works_type__name",
        "works_object__name",
        "administrative_entities__name",
    ]
    fieldsets = (
        (
            None,
            {
                "fields": (
                    "works_type",
                    "works_object",
                    "administrative_entities",
                    "is_public",
                    "requires_payment",
                    "requires_validation_document",
                    "is_anonymous",
                    "integrator",
                )
            },
        ),
        (
            "Notifications aux services",
            {"fields": ("notify_services", "services_to_notify")},
        ),
        (
            "Planning et localisation",
            {"fields": ("geometry_types", "needs_date", "start_delay",)},
        ),
        (
            "Prolongation",
            {
                "fields": (
                    "permit_duration",
                    "expiration_reminder",
                    "days_before_reminder",
                )
            },
        ),
        (
            "Directive",
            {
                "fields": (
                    "directive",
                    "directive_description",
                    "additional_information",
                )
            },
        ),
    )

    def sortable_str(self, obj):
        return obj.__str__()

    sortable_str.admin_order_field = "works_object__name"
    sortable_str.short_description = _(
        "1.1 Configuration de l'entité administrative (commune, organisation)"
    )

    def get_queryset(self, request):
        qs = (
            super()
            .get_queryset(request)
            .select_related("works_object", "works_type")
            .prefetch_related("administrative_entities")
        )
        return qs

    def formfield_for_manytomany(self, db_field, request, **kwargs):
        if db_field.name == "administrative_entities":
            if request.user.is_superuser:
                kwargs["queryset"] = models.PermitAdministrativeEntity.objects.all()
            else:
                kwargs["queryset"] = models.PermitAdministrativeEntity.objects.filter(
                    integrator=request.user.groups.get(
                        permitdepartment__is_integrator_admin=True
                    )
                )
        return super().formfield_for_foreignkey(db_field, request, **kwargs)

    def formfield_for_foreignkey(self, db_field, request, **kwargs):
        user = request.user

        if db_field.name == "works_type":
            qs = models.WorksType.objects.all()
            kwargs["queryset"] = filter_for_user(user, qs)

        if db_field.name == "works_object":
            qs = models.WorksObject.objects.all()
            kwargs["queryset"] = filter_for_user(user, qs)

        return super().formfield_for_foreignkey(db_field, request, **kwargs)


class WorksObjectTypeWithAdministrativeEntitiesField(forms.ModelMultipleChoiceField):
    def label_from_instance(self, obj):
        entities = ", ".join(
            entity.name for entity in obj.administrative_entities.all()
        )
        return f"{obj.works_object} ({obj.works_type}) - {entities}"


class WorksObjectPropertyForm(forms.ModelForm):
    def __init__(self, *args, **kwargs):
        user = kwargs.pop("user")
        super().__init__(*args, **kwargs)
        self.fields["works_object_types"] = get_works_object_types_field(user)

    class Meta:
        model = models.WorksObjectProperty
        fields = [
            "name",
            "placeholder",
            "help_text",
            "integrator",
            "order",
            "input_type",
            "services_to_notify",
            "choices",
            "line_number_for_textarea",
            "regex_pattern",
            "file_download",
            "is_mandatory",
            "works_object_types",
        ]

    def clean_file_download(self):
        if self.cleaned_data["input_type"] == "file_download":
            if not self.cleaned_data["file_download"]:
                raise forms.ValidationError(_("This field is required."))
        return self.cleaned_data["file_download"]

    class Media:
        js = ("js/admin/works_object_property.js",)


class WorksObjectPropertyAdmin(
    IntegratorFilterMixin, SortableAdminMixin, admin.ModelAdmin
):
    form = WorksObjectPropertyForm
    list_display = [
        "sortable_str",
        "is_mandatory",
        "name",
        "input_type",
        "placeholder",
        "help_text",
    ]
    list_filter = [
        "name",
        "input_type",
    ]
    search_fields = [
        "name",
    ]

    def sortable_str(self, obj):
        return obj.__str__()

    sortable_str.admin_order_field = "name"
    sortable_str.short_description = _("1.5 Configuration du champ")

    # Pass the request from ModelAdmin to ModelForm
    def get_form(self, request, obj=None, **kwargs):
        Form = super(WorksObjectPropertyAdmin, self).get_form(request, obj, **kwargs)

        class RequestForm(Form):
            def __new__(cls, *args, **kwargs):
                kwargs["user"] = request.user
                return Form(*args, **kwargs)

        return RequestForm


class PermitAdministrativeEntityAdminForm(forms.ModelForm):
    """ Form class to configure an administrative entity (commune, organisation)
    """

    class Meta:
        model = models.PermitAdministrativeEntity
        fields = [
            "name",
            "tags",
            "ofs_id",
            "sites",
            "expeditor_email",
            "expeditor_name",
            "custom_signature",
            "link",
            "archive_link",
            "general_informations",
            "phone",
            "geom",
        ]
        exclude = ["enabled_status"]
        widgets = {
            "geom": permit_forms.GeometryWidget(
                attrs={
                    "options": {
                        "map_width": "100%",
                        "map_height": 400,
                        "default_center": [2539057, 1181111],
                        "default_zoom": 10,
                        "display_raw": False,
                        "edit_geom": True,
                        "min_zoom": 5,
                        "wmts_capabilities_url": settings.WMTS_GETCAP,
                        "wmts_layer": settings.WMTS_LAYER,
                        "wmts_capabilities_url_alternative": settings.WMTS_GETCAP_ALTERNATIVE,
                        "wmts_layer_alternative": settings.WMTS_LAYER_ALTERNATIVE,
                        "restriction_area_enabled": False,
                        "geometry_db_type": "MultiPolygon",
                        "wms_layers": [],
                    },
                }
            ),
            "is_public": forms.RadioSelect(choices=models.PUBLIC_TYPE_CHOICES,),
        }

    class Media:
        js = ("https://code.jquery.com/jquery-3.5.1.slim.min.js",)
        css = {
            "all": (
                "https://cdn.jsdelivr.net/npm/bootstrap@4.5.3/dist/css/bootstrap.min.css",
                "css/admin.css",
            )
        }


class PermitWorkflowStatusInline(admin.StackedInline):
    model = models.PermitWorkflowStatus
    extra = 0
    verbose_name = _("Étape - ")
    verbose_name_plural = _(
        "Étapes - Si aucune n'est ajoutée manuellement, toutes les étapes sont ajoutées automatiquement"
    )


class WorksObjectAdminForm(forms.ModelForm):
    class Meta:
        model = models.WorksObject
        fields = "__all__"
        widgets = {
            "wms_layers": forms.Textarea(
                attrs={
                    "rows": 5,
                    "placeholder": "ex: https://mywmserver.ch?SERVICE=WMS&VERSION=1.3.0&REQUEST=GetMap&"
                    + "FORMAT=image%2Fpng&TRANSPARENT=true&LAYERS=my_layer_name&SERVERTYPE="
                    + "mapserver&CRS=EPSG%3A2056",
                }
            ),
        }
        help_texts = {
            "wms_layers": "URL pour la ou les couches WMS utiles à la saisie de la demande pour ce type d'objet",
            "wms_layers_order": "Ordre de(s) la(les) couche(s) dans la carte. 1: au-dessus",
        }


class WorksObjectAdmin(IntegratorFilterMixin, SortableAdminMixin, admin.ModelAdmin):
    form = WorksObjectAdminForm
    list_filter = [
        "name",
    ]
    search_fields = [
        "name",
    ]
    list_display = [
        "sortable_str",
    ]

    def sortable_str(self, obj):
        return obj.__str__()

    sortable_str.admin_order_field = "name"
    sortable_str.short_description = _("1.3 Configuration de l'objet")


class PermitAdministrativeEntityAdmin(IntegratorFilterMixin, admin.ModelAdmin):
    change_form_template = "permits/admin/permit_administrative_entity_change.html"
    form = PermitAdministrativeEntityAdminForm
    inlines = [
        PermitWorkflowStatusInline,
    ]
    list_filter = [
        "name",
    ]
    search_fields = [
        "name",
    ]
<<<<<<< HEAD
    list_display = ["__str__", "expeditor_name", "expeditor_email", "ofs_id", "sites"]
    form = PermitAdministrativeEntityAdminForm
    inlines = [
        PermitWorkflowStatusInline,
    ]

    def sites(self, instance):
        return "salut"
=======
    list_display = [
        "sortable_str",
        "expeditor_name",
        "expeditor_email",
        "ofs_id",
        "tags",
    ]

    def sortable_str(self, obj):
        return obj.__str__()

    sortable_str.admin_order_field = "name"
    sortable_str.short_description = (
        "1.1 Configuration de l'entité administrative (commune, organisation)"
    )
>>>>>>> d04a8954

    def formfield_for_foreignkey(self, db_field, request, **kwargs):
        if db_field.name == "integrator":
            kwargs["queryset"] = Group.objects.filter(
                permitdepartment__is_integrator_admin=True,
            )
        return super().formfield_for_foreignkey(db_field, request, **kwargs)

    def save_model(self, request, obj, form, change):

        if not request.user.is_superuser:
            obj.integrator = request.user.groups.get(
                permitdepartment__is_integrator_admin=True
            )
        obj.save()
        has_workflow_status = models.PermitWorkflowStatus.objects.filter(
            administrative_entity=obj
        ).exists()
        if not has_workflow_status:
            for key, value in models.PermitRequest.STATUS_CHOICES:
                models.PermitWorkflowStatus.objects.create(
                    status=key, administrative_entity=obj,
                )


class PermitRequestAmendPropertyForm(forms.ModelForm):
    def __init__(self, *args, **kwargs):
        user = kwargs.pop("user")
        super().__init__(*args, **kwargs)
        self.fields["works_object_types"] = get_works_object_types_field(user)

    class Meta:
        model = models.PermitRequestAmendProperty
        fields = [
            "name",
            "is_mandatory",
            "is_visible_by_author",
            "can_always_update",
            "works_object_types",
            "integrator",
        ]


class PermitRequestAmendPropertyAdmin(IntegratorFilterMixin, admin.ModelAdmin):
    list_display = [
        "sortable_str",
        "is_mandatory",
        "is_visible_by_author",
        "can_always_update",
    ]
    search_fields = [
        "name",
    ]
    form = PermitRequestAmendPropertyForm

    def sortable_str(self, obj):
        return str(obj)

    sortable_str.short_description = (
        "2.2 Configuration des champs de traitement des demandes"
    )
    sortable_str.admin_order_field = "name"

    # Pass the request from ModelAdmin to ModelForm
    def get_form(self, request, obj=None, **kwargs):
        Form = super(PermitRequestAmendPropertyAdmin, self).get_form(
            request, obj, **kwargs
        )

        class RequestForm(Form):
            def __new__(cls, *args, **kwargs):
                kwargs["user"] = request.user
                return Form(*args, **kwargs)

        return RequestForm


class PermitActorTypeAdmin(IntegratorFilterMixin, admin.ModelAdmin):
    list_display = [
        "sortable_str",
        "type",
        "works_type",
        "is_mandatory",
    ]
    list_filter = [
        "works_type",
        "is_mandatory",
    ]
    search_fields = [
        "name",
    ]

    def sortable_str(self, obj):
        return obj.__str__()

    sortable_str.admin_order_field = "type"
    sortable_str.short_description = _("1.6 Configuration du contact")

    def formfield_for_foreignkey(self, db_field, request, **kwargs):
        if db_field.name == "works_type":
            kwargs["queryset"] = filter_for_user(
                request.user, models.WorksType.objects.all()
            )
        return super().formfield_for_foreignkey(db_field, request, **kwargs)


class WorksTypeAdminForm(forms.ModelForm):
    class Meta:
        model = models.WorksType
        fields = "__all__"


class WorksTypeAdmin(IntegratorFilterMixin, admin.ModelAdmin):
    form = WorksTypeAdminForm
    list_display = [
        "sortable_str",
        "meta_type",
        "tags",
    ]
    search_fields = [
        "id",
    ]

    def sortable_str(self, obj):
        return obj.__str__()

    sortable_str.admin_order_field = "name"
    sortable_str.short_description = _("1.2 Configuration du type")


class PermitRequestAdmin(admin.ModelAdmin):
    list_display = [
        "id",
        "created_at",
        "status",
        "author",
        "get_works_object_types",
        "administrative_entity",
    ]
    search_fields = [
        "id",
    ]
    list_filter = ("status", "author", "works_object_types", "administrative_entity")

    def has_add_permission(self, request):
        return False

    def get_works_object_types(self, obj):
        return ", ".join(
            sorted([wot.__str__() for wot in obj.works_object_types.all()])
        )

    get_works_object_types.admin_order_field = "works_object_types"
    get_works_object_types.short_description = "Objets et types de demandes"


class TemplateCustomizationAdmin(admin.ModelAdmin):
    list_display = [
        "__str__",
        "templatename",
        "application_title",
        "has_background_image",
    ]
    list_filter = [
        "templatename",
        "application_title",
    ]
    search_fields = [
        "templatename",
    ]

    @admin.display(boolean=True)
    def has_background_image(self, obj):
        try:
            return obj.background_image.url is not None
        except ValueError:
            return False

    has_background_image.admin_order_field = "background_image"
    has_background_image.short_description = "Image de fond"


# AuthToken admin


class TokenAdmin(BaseTokenAdmin):
    list_display = [
        "__str__",
        "user",
        "created",
    ]
    list_filter = [
        "user",
        "created",
    ]
    search_fields = [
        "user",
    ]

    def get_queryset(self, request):
        if request.user.is_superuser:
            return TokenProxy.objects.all()
        else:
            return TokenProxy.objects.filter(user=request.user)

    def has_add_permission(self, request):
        if request.user.is_superuser:
            return True
        return False

    def get_readonly_fields(self, request, obj=None):
        if request.user.is_superuser:
            return []
        else:
            return [
                "user",
                "key",
                "created",
            ]


admin.site.unregister(TokenProxy)
admin.site.register(TokenProxy, TokenAdmin)

admin.site.register(models.PermitActorType, PermitActorTypeAdmin)
admin.site.register(models.WorksType, WorksTypeAdmin)
admin.site.register(models.WorksObjectType, WorksObjectTypeAdmin)
admin.site.register(models.WorksObjectProperty, WorksObjectPropertyAdmin)
admin.site.register(models.PermitAdministrativeEntity, PermitAdministrativeEntityAdmin)
admin.site.register(models.WorksObject, WorksObjectAdmin)
admin.site.register(models.PermitRequestAmendProperty, PermitRequestAmendPropertyAdmin)
admin.site.register(models.TemplateCustomization, TemplateCustomizationAdmin)
admin.site.register(models.PermitRequest, PermitRequestAdmin)<|MERGE_RESOLUTION|>--- conflicted
+++ resolved
@@ -1033,22 +1033,13 @@
     search_fields = [
         "name",
     ]
-<<<<<<< HEAD
-    list_display = ["__str__", "expeditor_name", "expeditor_email", "ofs_id", "sites"]
-    form = PermitAdministrativeEntityAdminForm
-    inlines = [
-        PermitWorkflowStatusInline,
-    ]
-
-    def sites(self, instance):
-        return "salut"
-=======
     list_display = [
         "sortable_str",
         "expeditor_name",
         "expeditor_email",
         "ofs_id",
         "tags",
+        "sites",
     ]
 
     def sortable_str(self, obj):
@@ -1058,7 +1049,9 @@
     sortable_str.short_description = (
         "1.1 Configuration de l'entité administrative (commune, organisation)"
     )
->>>>>>> d04a8954
+
+    def sites(self, instance):
+        return "salut"
 
     def formfield_for_foreignkey(self, db_field, request, **kwargs):
         if db_field.name == "integrator":
