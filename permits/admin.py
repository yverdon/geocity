--- conflicted
+++ resolved
@@ -1,13 +1,9 @@
 from django.contrib import admin
 from django.utils.translation import gettext_lazy as _
 from django import forms
-<<<<<<< HEAD
-from simple_history.admin import SimpleHistoryAdmin
-=======
 from . import models
 from geomapshark import settings
 from. import forms as permit_forms
->>>>>>> 99740ab6
 
 
 admin.site.register(models.WorksType)
