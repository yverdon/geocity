import django.db.models
import re

from adminsortable2.admin import SortableAdminMixin
from django import forms
from django.contrib import admin
from django.utils.translation import gettext_lazy as _
from geomapshark import settings
from django.db.models import Q, Value
from simple_history.admin import SimpleHistoryAdmin
from django.contrib.auth.models import Group, User, Permission
from django.contrib.auth.admin import UserAdmin as BaseUserAdmin
from django.core.exceptions import PermissionDenied
from django.forms import ValidationError
from django.contrib import messages
from django.contrib.auth.forms import UserChangeForm
from django.core.files.uploadedfile import InMemoryUploadedFile
from io import BytesIO
from django.db.models.functions import StrIndex, Substr


from . import forms as permit_forms
from . import models

# define permissions required by integrator role
INTEGRATOR_PERMITS_MODELS_PERMISSIONS = [
    "permitadministrativeentity",
    "workstype",
    "worksobject",
    "worksobjecttype",
    "worksobjectproperty",
    "permitactortype",
    "permitrequestamendproperty",
    "permitdepartment",
    "permitworkflowstatus",
    "permitauthor",
    "qgisproject",
]
OTHER_PERMISSIONS_CODENAMES = [
    "view_user",
    "change_user",
    "view_group",
    "add_group",
    "change_group",
    "delete_group",
    "see_private_requests",
    # Django axes
    "add_accessattempt",
    "change_accessattempt",
    "delete_accessattempt",
    "view_accessattempt",
    "add_accesslog",
    "change_accesslog",
    "delete_accesslog",
    "view_accesslog",
]
AVAILABLE_FOR_INTEGRATOR_PERMISSION_CODENAMES = [
    "amend_permit_request",
    "validate_permit_request",
    "classify_permit_request",
    "edit_permit_request",
    "see_private_requests",
]

MULTIPLE_INTEGRATOR_ERROR_MESSAGE = "Un utilisateur membre d'un groupe de type 'Intégrateur' ne peut être que dans un et uniquement un groupe 'Intégrateur'"

PERMIT_DURATION_ERROR_MESSAGE = "Veuillez saisir une valeur > 0"
DAYS_BEFORE_REMINDER_ERROR_MESSAGE = (
    "Si la fonction de rappel est active, il faut saisir une valeur de délai valide"
)

# Allow a user belonging to integrator group to see only objects created by this group
def filter_for_user(user, qs):
    if not user.is_superuser:
        qs = qs.filter(
            integrator__in=user.groups.filter(
                permitdepartment__is_integrator_admin=True
            )
        )
    return qs


def get_integrator_readonly_fields(user):
    if user.is_superuser:
        return []
    else:
        return ["integrator"]


class IntegratorFilterMixin:
    def save_model(self, request, obj, form, change):
        user = request.user
        if not user.is_superuser:
            obj.integrator = user.groups.get(permitdepartment__is_integrator_admin=True)
        super().save_model(request, obj, form, change)

    def get_readonly_fields(self, request, obj=None):
        user = request.user
        return get_integrator_readonly_fields(user)

    def get_queryset(self, request):
        user = request.user
        return filter_for_user(user, super().get_queryset(request))


class UserAdminForm(UserChangeForm):
    def clean_groups(self):
        groups = self.cleaned_data["groups"]

        edited_user_integrator_groups = groups.filter(
            permitdepartment__is_integrator_admin=True
        )

        if len(edited_user_integrator_groups) > 1:
            raise forms.ValidationError(MULTIPLE_INTEGRATOR_ERROR_MESSAGE)
        return groups


class UserAdmin(BaseUserAdmin):
    form = UserAdminForm
    fieldsets = (
        (None, {"fields": ("username",)},),
        (
            "Informations personnelles",
            {"fields": ("first_name", "last_name", "email")},
        ),
        (
            "Permissions",
            {
                "fields": (
                    "is_active",
                    "is_staff",
                    "is_superuser",
                    "groups",
                    "user_permissions",
                )
            },
        ),
        ("Dates importantes", {"fields": ("last_login", "date_joined",)},),
    )

    list_display = (
        "username",
        "email",
        "first_name",
        "last_name",
        "is_staff",
        "is_sociallogin",
    )

    @admin.display(boolean=True)
    def is_sociallogin(self, obj):
        return obj.socialaccount_set.exists()

    is_sociallogin.short_description = "Social"

    def get_readonly_fields(self, request, obj=None):
        # limit editable fields to protect user data, superuser creation must be done using django shell
        if request.user.is_superuser:
            return [
                "email",
                "is_superuser",
            ]
        else:
            return [
                "email",
                "username",
                "user_permissions",
                "is_superuser",
                "is_staff",
                "last_login",
                "date_joined",
            ]

    def formfield_for_manytomany(self, db_field, request, **kwargs):
        if db_field.name == "groups":
            if request.user.is_superuser:
                kwargs["queryset"] = Group.objects.all()
            else:
                kwargs["queryset"] = Group.objects.filter(
                    permitdepartment__integrator=request.user.groups.get(
                        permitdepartment__is_integrator_admin=True
                    ).pk,
                )

        return super().formfield_for_manytomany(db_field, request, **kwargs)

    # Only superuser can edit superuser users
    def get_queryset(self, request):
        # Only allow integrator to change users that have no group, are not superuser or are in group administrated by integrator

        if request.user.is_superuser:
            qs = User.objects.all()
        else:

            user_integrator_group = request.user.groups.get(
                permitdepartment__is_integrator_admin=True
            )
            qs = (
                User.objects.filter(
                    Q(is_superuser=False),
                    Q(groups__permitdepartment__integrator=user_integrator_group.pk)
                    | Q(groups__isnull=True),
                )
                .annotate(
                    email_domain=Substr("email", StrIndex("email", Value("@")) + 1)
                )
                .distinct()
            )

            qs = qs.filter(
                Q(
                    email_domain__in=user_integrator_group.permitdepartment.integrator_email_domains.split(
                        ","
                    )
                )
                | Q(
                    email__in=user_integrator_group.permitdepartment.integrator_emails_exceptions.split(
                        ","
                    )
                )
            )

        return qs


admin.site.unregister(User)
admin.site.register(User, UserAdmin)


class DepartmentAdminForm(forms.ModelForm):
    class Meta:
        model = models.PermitDepartment
        fields = [
            "description",
            "is_validator",
            "is_default_validator",
            "is_backoffice",
            "administrative_entity",
            "integrator",
            "is_integrator_admin",
            "mandatory_2fa",
            "integrator_email_domains",
            "integrator_emails_exceptions",
        ]

    # If the group is updated to be integrator, the users in this group should not be in another integrator group
    # If the group is updated to be integrator, the administrative_entity will be None. The integrator will create entities, so they don't exist yet
    def clean(self):
        group = self.cleaned_data["group"]

        # Integrator users don't have the field "is_integrator_admin" while creating a group
        if "is_integrator_admin" in self.cleaned_data:
            is_integrator_admin = self.cleaned_data["is_integrator_admin"]
        else:
            is_integrator_admin = False

        # Check only if the group passed from not integrator to integrator and has a user_set
        try:
            if (
                self.instance
                and not self.instance.is_integrator_admin
                and is_integrator_admin
                and group.user_set
            ):
                user_with_integrator_group = (
                    Group.objects.exclude(pk=group.pk)
                    .filter(
                        user__in=group.user_set.all(),
                        permitdepartment__is_integrator_admin=True,
                    )
                    .exists()
                )
                # Raise error if this group is integrator and user(s) is/are already in integrator group and this group
                if user_with_integrator_group:
                    raise forms.ValidationError(
                        {"is_integrator_admin": MULTIPLE_INTEGRATOR_ERROR_MESSAGE}
                    )
        except ValueError:
            # Upon creation of the group, there is no id, therefore no user_set
            pass

        # Raise error if group is not integrator and has no administrative_entity
        if (
            not is_integrator_admin
            and self.instance.is_integrator_admin
            and not self.cleaned_data["administrative_entity"]
        ):
            raise forms.ValidationError(
                {
                    "administrative_entity": _(
                        "Un groupe non integrator doit avoir une entité administrative"
                    )
                }
            )

        return self.cleaned_data


# Inline for group & department (1to1)
class PermitDepartmentInline(admin.StackedInline):
    model = models.PermitDepartment
    can_delete = False
    verbose_name_plural = "Service"
    inline_classes = ("collapse open",)
    form = DepartmentAdminForm
    min_num = 1

    def formfield_for_foreignkey(self, db_field, request, **kwargs):
        if db_field.name == "administrative_entity":
            if request.user.is_superuser:
                kwargs["queryset"] = models.PermitAdministrativeEntity.objects.all()
            else:
                kwargs["queryset"] = models.PermitAdministrativeEntity.objects.filter(
                    integrator=request.user.groups.get(
                        permitdepartment__is_integrator_admin=True
                    )
                )
        return super().formfield_for_foreignkey(db_field, request, **kwargs)

    def get_readonly_fields(self, request, obj=None):
        if request.user.is_superuser:
            return []
        else:
            return [
                "integrator",
                "is_integrator_admin",
                "integrator_email_domains",
                "integrator_emails_exceptions",
            ]


class GroupAdminForm(forms.ModelForm):
    class Meta:
        model = Group
        fields = "__all__"
        help_texts = {
            "permissions": _(
                "Pour un rôle intégrateur, ajoutez toutes les permissions disponibles"
            ),
        }

    def clean_permissions(self):
        permissions = self.cleaned_data["permissions"]
        integrator_permissions = Permission.objects.filter(
            (
                Q(content_type__app_label="permits")
                & Q(content_type__model__in=INTEGRATOR_PERMITS_MODELS_PERMISSIONS)
            )
            | Q(codename__in=OTHER_PERMISSIONS_CODENAMES)
        )

        if "permitdepartment-0-is_integrator_admin" in self.data.keys():
            permissions = permissions.union(integrator_permissions)
        else:
            permissions = permissions.difference(
                integrator_permissions.exclude(
                    codename__in=AVAILABLE_FOR_INTEGRATOR_PERMISSION_CODENAMES
                )
            )
        return permissions


class GroupAdmin(admin.ModelAdmin):
    inlines = (PermitDepartmentInline,)
    form = GroupAdminForm
    filter_horizontal = ("permissions",)
    search_fields = [
        "name",
    ]

    def get_queryset(self, request):

        if request.user.is_superuser:
            qs = Group.objects.all()
        else:
            qs = Group.objects.filter(
                Q(
                    permitdepartment__integrator=request.user.groups.get(
                        permitdepartment__is_integrator_admin=True
                    ).pk
                )
            )
        return qs

    def save_model(self, request, obj, form, change):
        if not request.user.is_superuser:
            obj.permitdepartment.integrator = request.user.groups.get(
                permitdepartment__is_integrator_admin=True
            ).pk
        super().save_model(request, obj, form, change)
        obj.permitdepartment.save()

    def formfield_for_manytomany(self, db_field, request, **kwargs):
        # permissions that integrator role can grant to group
        if db_field.name == "permissions":

            if (
                not request.user.is_superuser
                and request.user.groups.get(
                    permitdepartment__is_integrator_admin=True
                ).pk
            ):
                integrator_permissions = Permission.objects.filter(
                    codename__in=AVAILABLE_FOR_INTEGRATOR_PERMISSION_CODENAMES
                )
                kwargs["queryset"] = integrator_permissions

        return super().formfield_for_manytomany(db_field, request, **kwargs)


admin.site.unregister(Group)
admin.site.register(Group, GroupAdmin)


def works_object_type_administrative_entities(obj):
    return ", ".join(
        administrative_entity.name
        for administrative_entity in obj.administrative_entities.all()
    )


def get_works_object_types_field(user):

    qs = (
        models.WorksObjectType.objects.select_related("works_object", "works_type")
        .order_by("works_object__name", "works_type__name")
        .prefetch_related("administrative_entities")
    )

    if not user.is_superuser:
        qs = qs.filter(
            integrator__in=user.groups.filter(
                permitdepartment__is_integrator_admin=True
            )
        )

    return WorksObjectTypeWithAdministrativeEntitiesField(
        queryset=qs,
        widget=forms.CheckboxSelectMultiple,
        label=_("objets").capitalize(),
    )


works_object_type_administrative_entities.short_description = _("Communes")


class QgisProjectAdminForm(forms.ModelForm):

    # Replaces the url to the ressource, cause server will pass by docker web:9000, remove access_token in url and delete the unwanted content
    def clean_qgis_project_file(self):
        # Retrieve the cleaned_data for the uploaded file
        qgis_project_file = self.cleaned_data["qgis_project_file"]

        # If no new file was uploaded, the object in an instance of custom FileField,
        # thus, we do nothing
        if qgis_project_file.__class__.__name__ == "AdministrativeEntityFieldFile":
            return

        encoder = "utf-8"

        # Content of uploaded file in bytes
        data = qgis_project_file.read()
        # List of strings to replace
        protocols = ["http", "https"]
        hosts = ["localhost", "127.0.0.1"]
        sites = settings.ALLOWED_HOSTS

        # The final url. Docker communicate between layers
        web_url = bytes("http://web:9000", encoder)

        # Strings to complete the url
        protocol_suffix = "://"
        port_prefix = ":"
        # Replace the url strings from the user
        for protocol in protocols:
            for host in hosts:
                url = bytes(
                    protocol
                    + protocol_suffix
                    + host
                    + port_prefix
                    + settings.DJANGO_DOCKER_PORT,
                    encoder,
                )
                if not "web" in host:
                    data = data.replace(url, web_url)
            for site in sites:
                url = bytes(protocol + protocol_suffix + site, encoder)
                if not "web" in site:
                    data = data.replace(url, web_url)

        # Get characters between | and " or < without spaces, to prevent to take multiple lines
        regex_url = bytes('\|[\S+]+"', encoder)
        regex_element = bytes("\|[\S+]+<", encoder)

        # Get characters between /?access_token and & or " without spaces
        regex_authcfg_string = bytes("authcfg=\S+", encoder)
        regex_user_string = bytes("user=\S+", encoder)
        regex_password_string = bytes("password=\S+", encoder)
        source_string = bytes('source=""', encoder)
        coverage_source_string = bytes('coverageLayerSource=""', encoder)

        # The regex will take the first to the last character, so we need to add it back
        empty_bytes_string = bytes('"', encoder)
        empty_bytes_balise = bytes("<", encoder)
        empty_bytes_params = bytes("", encoder)
        empty_source_params = bytes('source="', encoder)
        empty_coverage_source_params = bytes('coverageLayerSource="', encoder)

        # Replace characters using regex
        data = re.sub(regex_url, empty_bytes_string, data)
        data = re.sub(regex_element, empty_bytes_balise, data)

        # Remove access_token without removing other params
        data = re.sub(regex_authcfg_string, empty_bytes_string, data)
        data = re.sub(regex_user_string, empty_bytes_string, data)
        data = re.sub(regex_password_string, empty_bytes_string, data)
        data = re.sub(source_string, empty_source_params, data)
        data = re.sub(coverage_source_string, empty_coverage_source_params, data)

        # Write the data in bytes in a new file
        file = BytesIO()
        file.write(data)

        # Use the constructor of InMemoryUploadedFile to be able to set the value of self.cleaned_data['qgis_project_file']

        qgis_project_file = InMemoryUploadedFile(
            file,
            qgis_project_file.field_name,
            qgis_project_file._name,
            qgis_project_file.content_type,
            len(data),
            qgis_project_file.charset,
            qgis_project_file.content_type_extra,
        )

        return qgis_project_file


class QgisProjectInline(admin.TabularInline):
    model = models.QgisProject
    form = QgisProjectAdminForm


class WorksObjectTypeAdminForm(forms.ModelForm):
    class GeometryTypes(django.db.models.TextChoices):
        POINT = "has_geometry_point", _("Point")
        LINE = "has_geometry_line", _("Ligne")
        POLYGON = "has_geometry_polygon", _("Polygone")

    geometry_types = forms.MultipleChoiceField(
        choices=GeometryTypes.choices,
        widget=forms.CheckboxSelectMultiple,
        label=_("Types de géométrie autorisés"),
        required=False,
    )

    class Meta:
        model = models.WorksObjectType
        fields = "__all__"
        widgets = {
            "is_public": forms.RadioSelect(choices=models.PUBLIC_TYPE_CHOICES,),
        }

    class Media:
        js = ("js/admin/works_object_type.js",)

    def __init__(self, *args, **kwargs):
        instance = kwargs.get("instance")
        if instance:
            kwargs["initial"] = dict(
                geometry_types=[
                    geometry_type
                    for geometry_type in self.GeometryTypes.values
                    if getattr(instance, geometry_type)
                ],
                **kwargs.get("initial", {}),
            )

        super().__init__(*args, **kwargs)

    def clean_days_before_reminder(self):
        if (
            self.cleaned_data["expiration_reminder"]
            and self.cleaned_data["days_before_reminder"] is None
        ):
            raise forms.ValidationError(DAYS_BEFORE_REMINDER_ERROR_MESSAGE)
        return self.cleaned_data["days_before_reminder"]

    def clean_permit_duration(self):
        if self.cleaned_data["permit_duration"]:
            if self.cleaned_data["permit_duration"] <= 0:
                raise forms.ValidationError(PERMIT_DURATION_ERROR_MESSAGE)
        return self.cleaned_data["permit_duration"]

    def save(self, *args, **kwargs):
        for geometry_type in self.GeometryTypes.values:
            setattr(
                self.instance,
                geometry_type,
                geometry_type in self.cleaned_data["geometry_types"],
            )

        return super().save(*args, **kwargs)


class WorksObjectTypeAdmin(IntegratorFilterMixin, admin.ModelAdmin):
    list_display = [
        "__str__",
        works_object_type_administrative_entities,
        "is_public",
        "requires_payment",
        "needs_date",
        "permit_duration",
        "expiration_reminder",
        "days_before_reminder",
        "has_geometry_point",
        "has_geometry_line",
        "has_geometry_polygon",
    ]
    list_filter = ["administrative_entities"]
    search_fields = [
        "works_type__name",
        "works_object__name",
        "administrative_entities__name",
    ]
    fieldsets = (
        (
            None,
            {
                "fields": (
                    "works_type",
                    "works_object",
                    "administrative_entities",
                    "is_public",
                    "requires_payment",
                    "requires_validation_document",
                    "integrator",
                )
            },
        ),
        (
            "Notifications aux services",
            {"fields": ("notify_services", "services_to_notify")},
        ),
        (
            "Planning et localisation",
            {"fields": ("geometry_types", "needs_date", "start_delay",)},
        ),
        (
            "Prolongation",
            {
                "fields": (
                    "permit_duration",
                    "expiration_reminder",
                    "days_before_reminder",
                )
            },
        ),
        (
            "Directive",
            {
                "fields": (
                    "directive",
                    "directive_description",
                    "additional_information",
                )
            },
        ),
    )
    form = WorksObjectTypeAdminForm
    inlines = [QgisProjectInline]

    def get_queryset(self, request):
        qs = (
            super()
            .get_queryset(request)
            .select_related("works_object", "works_type")
            .prefetch_related("administrative_entities")
        )
        return qs

    def formfield_for_manytomany(self, db_field, request, **kwargs):
        if db_field.name == "administrative_entities":
            if request.user.is_superuser:
                kwargs["queryset"] = models.PermitAdministrativeEntity.objects.all()
            else:
                kwargs["queryset"] = models.PermitAdministrativeEntity.objects.filter(
                    integrator=request.user.groups.get(
                        permitdepartment__is_integrator_admin=True
                    )
                )
        return super().formfield_for_foreignkey(db_field, request, **kwargs)

    def formfield_for_foreignkey(self, db_field, request, **kwargs):
        user = request.user

        if db_field.name == "works_type":
            qs = models.WorksType.objects.all()
            kwargs["queryset"] = filter_for_user(user, qs)

        if db_field.name == "works_object":
            qs = models.WorksObject.objects.all()
            kwargs["queryset"] = filter_for_user(user, qs)

        return super().formfield_for_foreignkey(db_field, request, **kwargs)


class WorksObjectTypeWithAdministrativeEntitiesField(forms.ModelMultipleChoiceField):
    def label_from_instance(self, obj):
        entities = ", ".join(
            entity.name for entity in obj.administrative_entities.all()
        )
        return f"{obj.works_object} ({obj.works_type}) - {entities}"


class WorksObjectPropertyForm(forms.ModelForm):
    def __init__(self, *args, **kwargs):
        user = kwargs.pop("user")
        super().__init__(*args, **kwargs)
        self.fields["works_object_types"] = get_works_object_types_field(user)

    class Meta:
        model = models.WorksObjectProperty
        fields = [
            "name",
            "placeholder",
            "help_text",
            "integrator",
            "order",
            "input_type",
            "choices",
            "line_number_for_textarea",
            "regex_pattern",
            "is_mandatory",
            "works_object_types",
        ]

    class Media:
        js = ("js/admin/works_object_property.js",)


class WorksObjectPropertyAdmin(
    IntegratorFilterMixin, SortableAdminMixin, admin.ModelAdmin
):
    list_display = ["__str__", "is_mandatory", "input_type"]
    list_filter = [
        "name",
        "input_type",
    ]
    search_fields = [
        "name",
    ]
    form = WorksObjectPropertyForm

    # Pass the request from ModelAdmin to ModelForm
    def get_form(self, request, obj=None, **kwargs):
        Form = super(WorksObjectPropertyAdmin, self).get_form(request, obj, **kwargs)

        class RequestForm(Form):
            def __new__(cls, *args, **kwargs):
                kwargs["user"] = request.user
                return Form(*args, **kwargs)

        return RequestForm


class PermitAdministrativeEntityAdminForm(forms.ModelForm):
    class Meta:
        model = models.PermitAdministrativeEntity
        fields = [
            "name",
            "tags",
            "ofs_id",
            "expeditor_email",
            "expeditor_name",
            "custom_signature",
            "link",
            "archive_link",
            "general_informations",
            "phone",
            "geom",
<<<<<<< HEAD
            "expeditor_email",
            "expeditor_name",
            "sites",
=======
>>>>>>> a75ac62c
        ]
        exclude = ["enabled_status"]
        widgets = {
            "geom": permit_forms.GeometryWidget(
                attrs={
                    "options": {
                        "map_width": "100%",
                        "map_height": 400,
                        "default_center": [2539057, 1181111],
                        "default_zoom": 10,
                        "display_raw": False,
                        "edit_geom": True,
                        "min_zoom": 5,
                        "wmts_capabilities_url": settings.WMTS_GETCAP,
                        "wmts_layer": settings.WMTS_LAYER,
                        "wmts_capabilities_url_alternative": settings.WMTS_GETCAP_ALTERNATIVE,
                        "wmts_layer_alternative": settings.WMTS_LAYER_ALTERNATIVE,
                        "restriction_area_enabled": False,
                        "geometry_db_type": "MultiPolygon",
                        "wms_layers": [],
                    },
                }
            ),
            "is_public": forms.RadioSelect(choices=models.PUBLIC_TYPE_CHOICES,),
        }

    class Media:
        js = ("https://code.jquery.com/jquery-3.5.1.slim.min.js",)
        css = {
            "all": (
                "https://cdn.jsdelivr.net/npm/bootstrap@4.5.3/dist/css/bootstrap.min.css",
                "css/admin.css",
            )
        }


class PermitWorkflowStatusInline(admin.StackedInline):
    model = models.PermitWorkflowStatus
    extra = 0
    verbose_name = _("Étape - ")
    verbose_name_plural = _(
        "Étapes - Si aucune n'est ajoutée manuellement, toutes les étapes sont ajoutées automatiquement"
    )


class WorksObjectAdminForm(forms.ModelForm):
    class Meta:
        model = models.WorksObject
        fields = "__all__"
        widgets = {
            "wms_layers": forms.Textarea(
                attrs={
                    "rows": 5,
                    "placeholder": "ex: https://mywmserver.ch?SERVICE=WMS&VERSION=1.3.0&REQUEST=GetMap&"
                    + "FORMAT=image%2Fpng&TRANSPARENT=true&LAYERS=my_layer_name&SERVERTYPE="
                    + "mapserver&CRS=EPSG%3A2056",
                }
            ),
        }
        help_texts = {
            "wms_layers": "URL pour la ou les couches WMS utiles à la saisie de la demande pour ce type d'objet",
            "wms_layers_order": "Ordre de(s) la(les) couche(s) dans la carte. 1: au-dessus",
        }


class WorksObjectAdmin(IntegratorFilterMixin, admin.ModelAdmin):
    list_filter = [
        "name",
    ]
    search_fields = [
        "name",
    ]
    form = WorksObjectAdminForm


class PermitAdministrativeEntityAdmin(IntegratorFilterMixin, admin.ModelAdmin):
    list_filter = [
        "name",
    ]
    search_fields = [
        "name",
    ]
    list_display = ["__str__", "expeditor_name", "expeditor_email", "ofs_id"]
    form = PermitAdministrativeEntityAdminForm
    inlines = [
        PermitWorkflowStatusInline,
    ]

    def formfield_for_foreignkey(self, db_field, request, **kwargs):
        if db_field.name == "integrator":
            kwargs["queryset"] = Group.objects.filter(
                permitdepartment__is_integrator_admin=True,
            )
        return super().formfield_for_foreignkey(db_field, request, **kwargs)

    def save_model(self, request, obj, form, change):

        if not request.user.is_superuser:
            obj.integrator = request.user.groups.get(
                permitdepartment__is_integrator_admin=True
            )
        obj.save()
        has_workflow_status = models.PermitWorkflowStatus.objects.filter(
            administrative_entity=obj
        ).exists()
        if not has_workflow_status:
            for key, value in models.PermitRequest.STATUS_CHOICES:
                models.PermitWorkflowStatus.objects.create(
                    status=key, administrative_entity=obj,
                )


class PermitRequestAmendPropertyForm(forms.ModelForm):
    def __init__(self, *args, **kwargs):
        user = kwargs.pop("user")
        super().__init__(*args, **kwargs)
        self.fields["works_object_types"] = get_works_object_types_field(user)

    class Meta:
        model = models.PermitRequestAmendProperty
        fields = [
            "name",
            "is_mandatory",
            "is_visible_by_author",
            "works_object_types",
            "integrator",
        ]


class PermitRequestAmendPropertyAdmin(IntegratorFilterMixin, admin.ModelAdmin):

    list_display = ["sortable_str", "is_mandatory", "is_visible_by_author"]
    search_fields = [
        "name",
    ]
    form = PermitRequestAmendPropertyForm

    def sortable_str(self, obj):
        return str(obj)

    sortable_str.short_description = (
        "2.2 Configuration des champs de traitement des demandes"
    )
    sortable_str.admin_order_field = "name"

    # Pass the request from ModelAdmin to ModelForm
    def get_form(self, request, obj=None, **kwargs):
        Form = super(PermitRequestAmendPropertyAdmin, self).get_form(
            request, obj, **kwargs
        )

        class RequestForm(Form):
            def __new__(cls, *args, **kwargs):
                kwargs["user"] = request.user
                return Form(*args, **kwargs)

        return RequestForm


class PermitActorTypeAdmin(IntegratorFilterMixin, admin.ModelAdmin):
    list_display = ["__str__", "type", "works_type", "is_mandatory"]
    list_filter = [
        "works_type",
        "is_mandatory",
    ]
    search_fields = [
        "name",
    ]

    def formfield_for_foreignkey(self, db_field, request, **kwargs):
        if db_field.name == "works_type":
            kwargs["queryset"] = filter_for_user(
                request.user, models.WorksType.objects.all()
            )
        return super().formfield_for_foreignkey(db_field, request, **kwargs)


class WorksTypeAdmin(IntegratorFilterMixin, admin.ModelAdmin):
    pass


class PermitRequestAdmin(admin.ModelAdmin):
    list_display = [
        "id",
        "created_at",
        "status",
        "author",
        "get_works_object_types",
        "administrative_entity",
    ]
    search_fields = [
        "id",
    ]
    list_filter = ("status", "author", "works_object_types", "administrative_entity")

    def has_add_permission(self, request):
        return False

    def get_works_object_types(self, obj):
        return ", ".join(
            sorted([wot.__str__() for wot in obj.works_object_types.all()])
        )

    get_works_object_types.admin_order_field = "works_object_types"
    get_works_object_types.short_description = "Objets et types de demandes"


class TemplateCustomizationAdmin(admin.ModelAdmin):
    list_display = [
        "__str__",
        "templatename",
        "application_title",
        "has_background_image",
    ]
    list_filter = [
        "templatename",
        "application_title",
    ]
    search_fields = [
        "templatename",
    ]

    @admin.display(boolean=True)
    def has_background_image(self, obj):
        try:
            return obj.background_image.url is not None
        except ValueError:
            return False

    has_background_image.admin_order_field = "background_image"
    has_background_image.short_description = "Image de fond"


admin.site.register(models.PermitActorType, PermitActorTypeAdmin)
admin.site.register(models.WorksType, WorksTypeAdmin)
admin.site.register(models.WorksObjectType, WorksObjectTypeAdmin)
admin.site.register(models.WorksObjectProperty, WorksObjectPropertyAdmin)
admin.site.register(models.PermitAdministrativeEntity, PermitAdministrativeEntityAdmin)
admin.site.register(models.WorksObject, WorksObjectAdmin)
admin.site.register(models.PermitRequestAmendProperty, PermitRequestAmendPropertyAdmin)
admin.site.register(models.TemplateCustomization, TemplateCustomizationAdmin)
admin.site.register(models.PermitRequest, PermitRequestAdmin)<|MERGE_RESOLUTION|>--- conflicted
+++ resolved
@@ -781,12 +781,6 @@
             "general_informations",
             "phone",
             "geom",
-<<<<<<< HEAD
-            "expeditor_email",
-            "expeditor_name",
-            "sites",
-=======
->>>>>>> a75ac62c
         ]
         exclude = ["enabled_status"]
         widgets = {
