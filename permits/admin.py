--- conflicted
+++ resolved
@@ -87,13 +87,10 @@
         }
 
 
-<<<<<<< HEAD
 class PermitWorkFlowStatusInline(admin.StackedInline):
     model = models.PermitWorkFlowStatus
     extra = 0
 
-=======
->>>>>>> 59afea85
 
 class PermitAdministrativeEntityAdmin(admin.ModelAdmin):
     form = PermitAdministrativeEntityAdminForm
