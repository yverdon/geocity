--- conflicted
+++ resolved
@@ -1741,40 +1741,6 @@
         return super().delete(using, keep_parents)
 
 
-<<<<<<< HEAD
-=======
-class QgisProject(models.Model):
-    qgis_project_file = fields.AdministrativeEntityFileField(
-        _("Projet QGIS '*.qgs'"),
-        validators=[FileExtensionValidator(allowed_extensions=["qgs"])],
-        upload_to="qgis_templates",
-    )
-    qgis_print_template_name = models.CharField(
-        _("Nom du template d'impression QGIS"),
-        max_length=150,
-    )
-    description = models.CharField(max_length=150)
-    works_object_type = models.ForeignKey(WorksObjectType, on_delete=models.CASCADE)
-
-
-class QgisGeneratedDocument(models.Model):
-    permit_request = models.ForeignKey(
-        "PermitRequest", on_delete=models.CASCADE, related_name="qgis_permit"
-    )
-    qgis_project = models.ForeignKey(
-        "QgisProject", on_delete=models.CASCADE, related_name="qgis_project"
-    )
-    printed_at = models.DateTimeField(_("date d'impression"), null=True)
-    printed_by = models.CharField(_("imprimé par"), max_length=255, blank=True)
-    printed_file = fields.AdministrativeEntityFileField(
-        _("Permis imprimé"),
-        null=True,
-        blank=True,
-        upload_to=printed_permit_request_storage,
-    )
-
->>>>>>> ad3fe10a
-
 class TemplateCustomization(models.Model):
 
     templatename = models.CharField(
