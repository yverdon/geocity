from django.conf import settings
from django import forms
from django.contrib.auth.models import Permission
from django.contrib.auth.forms import UserCreationForm
from django.contrib.contenttypes.models import ContentType
from django.contrib.gis import forms as geoforms
from django.db import transaction
from django.utils import timezone
from django.utils.translation import gettext_lazy as _
import json
from . import models, services, widgets
from django.core.validators import MaxValueValidator, MinValueValidator
from django.core.validators import RegexValidator
from django.utils.safestring import mark_safe
from bootstrap_datepicker_plus import DateTimePickerInput
from datetime import datetime, timedelta
from django.contrib.auth.models import User
from django.urls import reverse


def get_field_cls_for_property(prop):
    input_type_mapping = {
        models.WorksObjectProperty.INPUT_TYPE_TEXT: forms.CharField,
        models.WorksObjectProperty.INPUT_TYPE_CHECKBOX: forms.BooleanField,
        models.WorksObjectProperty.INPUT_TYPE_NUMBER: forms.FloatField,
        models.WorksObjectProperty.INPUT_TYPE_FILE: forms.FileField,
    }

    return input_type_mapping[prop.input_type]


class AdministrativeEntityForm(forms.Form):

    administrative_entity = forms.ModelChoiceField(
        queryset=models.PermitAdministrativeEntity.objects.none(),
        label=_("Entité administrative"),
        empty_label=None,
        widget=forms.RadioSelect()
    )

    def __init__(self, *args, **kwargs):
        self.instance = kwargs.pop('instance', None)

        if self.instance:
            initial = {**kwargs.get('initial', {}),
                       'administrative_entity': self.instance.administrative_entity}
        else:
            initial = {}

        kwargs['initial'] = initial

        super().__init__(*args, **kwargs)

        self.fields['administrative_entity'].queryset = services.get_administrative_entities()

    def save(self, author):
        if not self.instance:
            return models.PermitRequest.objects.create(
                administrative_entity=self.cleaned_data['administrative_entity'], author=author
            )
        else:
            services.set_administrative_entity(
                self.instance, self.cleaned_data['administrative_entity'])
            return self.instance


class WorksTypesForm(forms.Form):
    types = forms.ModelMultipleChoiceField(
        queryset=models.WorksType.objects.none(),
        widget=forms.CheckboxSelectMultiple(),
        label=_("Types de travaux"),
        error_messages={'required': _('Sélectionnez au moins un type de demande')},
    )

    def __init__(self, instance, *args, **kwargs):
        self.instance = instance
        kwargs['initial'] = {
            'types': services.get_permit_request_works_types(self.instance)
        } if self.instance else {}

        super().__init__(*args, **kwargs)

        self.fields['types'].queryset = services.get_works_types(
            self.instance.administrative_entity)

    def save(self):
        services.set_works_types(self.instance, self.cleaned_data['types'])


class WorksObjectsTypeChoiceField(forms.ModelMultipleChoiceField):
    def label_from_instance(self, obj):
        return obj.works_object.name


class WorksObjectsForm(forms.Form):
    prefix = 'works_objects'

    def __init__(self, instance, works_types, *args, **kwargs):
        self.instance = instance

        initial = {}
        for type_id, object_id in self.instance.works_object_types.values_list('works_type__id', 'id'):
            initial.setdefault(str(type_id), []).append(object_id)

        super().__init__(*args, **{**kwargs, 'initial': initial})

        for works_type in works_types.prefetch_related('works_object_types'):
            self.fields[str(works_type.pk)] = WorksObjectsTypeChoiceField(
                queryset=works_type.works_object_types.filter(
                    administrative_entities=self.instance.administrative_entity
                ).distinct(),
                widget=forms.CheckboxSelectMultiple(), label=works_type.name,
                error_messages={'required': _(
                    'Sélectionnez au moins un objet par type de demande')},
            )

    @transaction.atomic
    def save(self):
        works_object_types = [item for sublist in self.cleaned_data.values() for item in sublist]

        services.set_works_object_types(self.instance, works_object_types)

        return self.instance


class PartialValidationMixin:
    def __init__(self, *args, **kwargs):
        # Set to `False` to disable required fields validation (useful to allow saving incomplete forms)
        self.enable_required = kwargs.pop('enable_required', True)
        super().__init__(*args, **kwargs)


class WorksObjectsPropertiesForm(PartialValidationMixin, forms.Form):
    prefix = 'properties'
    required_css_class = 'required'

    def __init__(self, instance, *args, **kwargs):
        self.instance = instance
        disable_fields = kwargs.pop('disable_fields', False)

        # Compute initial values for fields
        initial = {}
        prop_values = self.get_values()
        for prop_value in prop_values:
            initial[
                self.get_field_name(
                    prop_value.works_object_type_choice.works_object_type, prop_value.property)
            ] = services.get_property_value(prop_value)

        kwargs['initial'] = {**initial, **kwargs.get('initial', {})}

        super().__init__(*args, **kwargs)

        # Create a field for each property
        for works_object_type, prop in self.get_properties():
            field_name = self.get_field_name(works_object_type, prop)
            self.fields[field_name] = self.field_for_property(prop)
            if prop.is_mandatory:
                self.fields[field_name].required = True

        if disable_fields:
            for field in self.fields.values():
                field.disabled = True

    def get_fields_by_object_type(self):
        """
        Return a list of tuples `(WorksObjectType, List[Field])` for each object type and their properties.
        """
        return [
            (object_type, [self[self.get_field_name(object_type, prop)] for prop in props])
            for object_type, props in self.get_properties_by_object_type()
        ]

    def get_properties_by_object_type(self):
        """
        Return a list of tuples `(WorksObjectType, List[WorksObjectTypeProperty])` for the object-types selected in the
        current permit request.
        """
        return services.get_properties(self.instance)

    def get_properties(self):
        """
        Return a list of tuples `(WorksObjectType, WorksObjectTypeProperty)` for the current permit request. They're
        used to create the form fields.
        """
        return services.get_permit_request_properties(self.instance)

    def get_values(self):
        """
        Return a `WorksObjectPropertyValue` objects for the current permit request. They're used to set the initial
        value of the form fields.
        """
        return services.get_properties_values(self.instance)

    def get_field_name(self, works_object_type, prop):
        return "{}_{}".format(works_object_type.pk, prop.pk)

    def field_for_property(self, prop):
        """
        Return a Field instance for the given property. The specific class of the field is defined by
        `get_field_cls_for_property`.
        """
        field_class = get_field_cls_for_property(prop)
        if prop.input_type == models.WorksObjectProperty.INPUT_TYPE_TEXT:
            field_instance = field_class(**self.get_field_kwargs(prop),
                                         widget=forms.Textarea(attrs={'rows': 1, }),
                                         )
        else:
            field_instance = field_class(**self.get_field_kwargs(prop),)
        return field_instance

    def get_field_kwargs(self, prop):
        """
        Return the options used when instanciating the field for the given `prop`.
        """
        return {
            'required': self.enable_required and prop.is_mandatory,
            'label': prop.name
        }

    def save(self):
        for works_object_type, prop in self.get_properties():
            services.set_object_property_value(
                permit_request=self.instance,
                object_type=works_object_type,
                prop=prop,
                value=self.cleaned_data[self.get_field_name(works_object_type, prop)]
            )


class WorksObjectsAppendicesForm(WorksObjectsPropertiesForm):
    prefix = 'appendices'

    def get_properties_by_object_type(self):
        return services.get_appendices(self.instance)

    def get_properties(self):
        return services.get_permit_request_appendices(self.instance)

    def get_values(self):
        return services.get_appendices_values(self.instance)

    def get_field_kwargs(self, prop):
        return {**super().get_field_kwargs(prop), **{'widget': forms.ClearableFileInput}}


class NewDjangoAuthUserForm(UserCreationForm):

    first_name = forms.CharField(
        label=_('Prénom'),
        max_length=30,
    )
    last_name = forms.CharField(
        label=_('Nom'),
        max_length=150,
    )
    email = forms.EmailField(
        label=_('Email'),
        max_length=254,
    )
    required_css_class = 'required'

    def save(self, commit=True):
        user = super(NewDjangoAuthUserForm, self).save(commit=False)
        user.email = self.cleaned_data['email']
        user.first_name = self.cleaned_data['first_name']
        user.last_name = self.cleaned_data['last_name']

        if commit:
            user.save()

        return user


class DjangoAuthUserForm(forms.ModelForm):
    """ User
    """
    first_name = forms.CharField(
        max_length=30,
        label=_('Prénom'),
        widget=forms.TextInput(
            attrs={
                'placeholder': 'ex: Marcel',
                'required': 'required'
            }
        )
    )
    last_name = forms.CharField(
        max_length=150,
        label=_('Nom'),
        widget=forms.TextInput(
            attrs={
                'placeholder': 'ex: Dupond',
                'required': 'required'
            }
        )
    )
    email = forms.EmailField(
        max_length=254,
        label=_('Email'),
        widget=forms.TextInput(
            attrs={
                'placeholder': 'ex: example@example.com',
                'required': 'required'
            }
        )
    )
    required_css_class = 'required'

    class Meta:
        model = User
        fields = [
            'first_name',
            'last_name',
            'email'
        ]


class GenericAuthorForm(forms.ModelForm):

    required_css_class = 'required'

    class Meta:
        model = models.PermitAuthor
        fields = [
            'address',
            'zipcode',
            'city',
            'phone_first',
            'phone_second',
            'company_name',
            'vat_number',
        ]
        help_texts = {
            'vat_number':
                'Trouvez votre numéro <a href="https://www.uid.admin.ch/Search.aspx?lang=fr" target="_blank">TVA</a>',
        }
        widgets = {
            'address': widgets.RemoteAutocompleteWidget(
                attrs={
                    "apiurl": "https://api3.geo.admin.ch/rest/services/api/SearchServer?",
                    "apiurl_detail": "https://api3.geo.admin.ch/rest/services/api/MapServer/ch.bfs.gebaeude_wohnungs_register/",
                    "search_prefix": "false",
                    "origins": "address",
                    "zipcode_field": "zipcode",
                    "city_field": "city",
                    "placeholder": "ex: Place Pestalozzi 2 Yverdon",
                }
            ),
            'phone_first': forms.TextInput(
                attrs={
                    'placeholder': 'ex: 024 111 22 22'
                }
            ),
            'phone_second': forms.TextInput(
                attrs={
                    'placeholder': 'ex: 079 111 22 22'
                }
            ),
            'vat_number': forms.TextInput(
                attrs={
                    'placeholder': 'ex: CHE-123.456.789'
                }
            ),
            'zipcode': forms.TextInput(
                attrs={
                    'placeholder': 'ex: 1400'
                }
            ),
            'city': forms.TextInput(
                attrs={
                    'placeholder': 'ex: Yverdon'
                }
            ),
            'company_name': forms.TextInput(
                attrs={
                    'placeholder': 'ex: Construction SA'
                }
            ),
        }


class PermitRequestCreditorForm(forms.ModelForm):

    class Meta:
        model = models.PermitRequest
        fields = ['creditor_type']

    def __init__(self, *args, **kwargs):
        super().__init__(*args, **kwargs)

        required_actor_types = set(models.PermitActorType.objects.filter(
            works_type__in=services.get_permit_request_works_types(self.instance)
        ).values_list('type', flat=True))

        choices = [
            (creditor_type, label)
            for creditor_type, label in self.fields['creditor_type'].choices
            if creditor_type in required_actor_types
        ]
        choices.insert(0, ('', '----'))
        self.fields['creditor_type'].choices = choices


class PermitRequestActorForm(forms.ModelForm):
    """ Contacts
    """
    required_css_class = 'required'
    actor_fields = [
        'first_name',
        'last_name',
        'company_name',
        'vat_number',
        'address',
        'address',
        'city',
        'phone',
        'zipcode',
        'email'
    ]

    first_name = forms.CharField(
        max_length=150,
        label=_('Prénom'),
        widget=forms.TextInput(
            attrs={
                'placeholder': 'ex: Marcel',
                'required': 'required'
            }
        )
    )
    last_name = forms.CharField(
        max_length=100,
        label=_('Nom'),
        widget=forms.TextInput(
            attrs={
                'placeholder': 'ex: Dupond',
                'required': 'required'
            }
        )
    )
    phone = forms.CharField(
        min_length=10,
        max_length=16,
        label=_('Téléphone'),
        widget=forms.TextInput(
            attrs={
                'placeholder': 'ex: 024 111 22 22',
                'required': 'required'
            }
        ),
        validators=[
            RegexValidator(
                regex=r'^(((\+41)\s?)|(0))?(\d{2})\s?(\d{3})\s?(\d{2})\s?(\d{2})$',
                message=mark_safe(
                    'Veuillez saisir un <a target="_blank" href="https://www.bakom.admin.ch/bakom/fr/page-daccueil/telecommunication/numerotation-et-telephonie.html">numéro de téléphone suisse valide</a>.'
                )
            )
        ]
    )
    email = forms.EmailField(
        max_length=100,
        label=_('Email'),
        widget=forms.TextInput(
            attrs={
                'placeholder': 'ex: example@example.com',
                'required': 'required'
            }
        )
    )
    address = forms.CharField(
        max_length=100,
        label=_('Adresse'),
        widget=forms.TextInput(
            attrs={
                "data_remote_autocomplete": json.dumps({
                    "apiurl": "https://api3.geo.admin.ch/rest/services/api/SearchServer?",
                    "apiurl_detail": "https://api3.geo.admin.ch/rest/services/api/MapServer/ch.bfs.gebaeude_wohnungs_register/",
                    "search_prefix": "false",
                    "origins": "address",
                    "zipcode_field": "zipcode",
                    "city_field": "city",
                    "placeholder": "ex: Place Pestalozzi 2 Yverdon", }),
                'required': 'required',
            }
        ),
    )

    zipcode = forms.IntegerField(
        label=_('NPA'),
        validators=[
            MinValueValidator(1000),
            MaxValueValidator(9999)
        ],
        widget=forms.NumberInput(
            attrs={
                'required': 'required'
            }
        )
    )
    city = forms.CharField(
        max_length=100,
        label=_('Ville'),
        widget=forms.TextInput(
            attrs={
                'placeholder': 'ex: Yverdon',
                'required': 'required'
            }
        )
    )
    company_name = forms.CharField(
        required=False,
        label=_('Raison sociale'),
        max_length=100,
        widget=forms.TextInput(
            attrs={
                'placeholder': 'ex: Construction SA'
            }
        )
    )
    vat_number = forms.CharField(
        required=False,
        label=_('Numéro TVA'),
        max_length=19,
        validators=[
            RegexValidator(
                regex=r'^(CHE-)\d{3}\.\d{3}\.\d{3}(\sTVA)?$',
                message='Le code d\'entreprise doit être de type \
                         CHE-123.456.789 (TVA) \
                         et vous pouvez le trouver sur \
                         le registe fédéral des entreprises \
                         https://www.uid.admin.ch/search.aspx'
            )
        ],
        widget=forms.TextInput(
            attrs={
                'placeholder': 'ex: CHE-123.456.789 (TVA)'
            }
        ),
    )

    class Meta:
        model = models.PermitRequestActor
        fields = ['actor_type']
        widgets = {'actor_type': forms.Select(
            attrs={'readonly': 'readonly', 'class': "hide-arrow"}
        ),
        }

    def __init__(self, *args, **kwargs):
        instance = kwargs.get('instance')

        if instance and instance.pk:
            kwargs['initial'] = {**kwargs.get('initial', {}), **{
                **kwargs.get('initial', {}),
                **{field: getattr(instance.actor, field) for field in self.actor_fields},
                **{'actor_type': instance.actor_type}
            }}

        super().__init__(*args, **kwargs)

    @transaction.atomic
    def save(self, permit_request, commit=True):
        actor = self.instance.actor if self.instance.pk else None

        if not actor:
            actor = models.PermitActor.objects.create(
                **{field: self.cleaned_data.get(field) for field in self.actor_fields}
            )
        else:
            for field in self.actor_fields:
                setattr(actor, field, self.cleaned_data.get(field))
            actor.save()

        instance = super().save(commit=False)
        instance.actor = actor
        instance.permit_request = permit_request
        instance.save()

        return instance


class PermitRequestAdditionalInformationForm(forms.ModelForm):
    class Meta:
        model = models.PermitRequest
        fields = [
            'status',
            'price',
            'exemption',
            'opposition',
            'comment',
            'archeology_status'
        ]
        widgets = {
            'exemption': forms.Textarea(attrs={'rows': 3}),
            'opposition': forms.Textarea(attrs={'rows': 3}),
            'comment': forms.Textarea(attrs={'rows': 3}),
        }

    def __init__(self, *args, **kwargs):
        super().__init__(*args, **kwargs)

        instance = kwargs.pop('instance', None)
<<<<<<< HEAD
        availables_choices = services.get_status_choices_for_administrative_entity(
            instance.administrative_entity)
        self.fields['status'].choices = availables_choices
=======
        availables_choices = []
        if instance:
            available_statuses_for_administrative_entity = list(
                services.get_status_choices_for_administrative_entity(instance.administrative_entity)
            )
            filter1 = [tup for tup in models.PermitRequest.STATUS_CHOICES if any(i in tup for i in models.PermitRequest.AMENDABLE_STATUSES)]
            filter2 = [el for el in filter1 if any(i in el for i in available_statuses_for_administrative_entity)]
            self.fields['status'].choices = tuple(filter2)
>>>>>>> e0dd42f5


# extend django gis osm openlayers widget
class GeometryWidget(geoforms.OSMWidget):

    template_name = 'geometrywidget/geometrywidget.html'
    map_srid = 2056

    @property
    def media(self):
        return forms.Media(
            css={'all': ('libs/js/openlayers6/ol.css',)},
            js=('libs/js/openlayers6/ol.js',
                'libs/js/proj4js/proj4-src.js',
                'customWidgets/GeometryWidget/geometrywidget.js'
                ))


class PermitRequestGeoTimeForm(forms.ModelForm):

    required_css_class = 'required'
    starts_at = forms.DateTimeField(
        label=_("Date planifiée de début"),
        input_formats = ["%d/%m/%Y %H:%M"],
        widget = DateTimePickerInput(
            options = {
                "format": "DD/MM/YYYY HH:MM",
                "locale": "fr-CH",
                "useCurrent": False,
                "minDate": (
                        datetime.today() +
                        timedelta(days=int(settings.MIN_START_DELAY))
                    ).strftime('%Y/%m/%d')
            }
        ).start_of('event days'),
    )
    ends_at = forms.DateTimeField(
        label=_("Date planifiée de fin"),
        input_formats = ["%d/%m/%Y %H:%M"],
        widget = DateTimePickerInput(
            options={
                "format": "DD/MM/YYYY HH:MM",
                "locale": "fr-CH",
                "useCurrent": False,
            }
        ).end_of('event days'),
    )
    class Meta:

        model = models.PermitRequestGeoTime
        fields = [
            'geom',
            'starts_at',
            'ends_at',
            'comment',
            'external_link',
        ]
        help_texts = {
            'starts_at': "Date de début du chantier ou d'occupation du territoire. Si l'heure n'est pas pertinente, insérer 00:00.",
            'ends_at': "Date de fin du chantier ou d'occupation du territoire. Si l'heure n'est pas pertinente, insérer 23:59.",
        }
        widgets = {
            'geom': GeometryWidget(attrs={
                'map_width': '100%',
                'map_height': 400,
                'default_center': [2539057, 1181111],
                'default_zoom': 10,
                'display_raw': False,
                'edit_geom': True,
                'min_zoom': 5,
                'wmts_capabilities_url': settings.WMTS_GETCAP,
                'wmts_layer': settings.WMTS_LAYER,
                'wmts_capabilities_url_alternative': settings.WMTS_GETCAP_ALTERNATIVE,
                'wmts_layer_alternative': settings.WMTS_LAYER_ALTERNATIVE,
                'restriction_area_enabled': True,
                'geometry_db_type': 'GeometryCollection',
            }),
            'comment':  forms.Textarea(attrs={'rows': 2}),
        }

    def __init__(self, *args, **kwargs):
        permit_request = kwargs.pop('permit_request', None)
        super().__init__(*args, **kwargs)
        if permit_request:
            self.fields['geom'].widget.attrs['administrative_entity_json_url'] = \
                reverse("permits:administrative_entities_geojson",
                        args=[permit_request.administrative_entity_id])
            self.fields['geom'].widget.attrs['administrative_entity_id'] = str(
                permit_request.administrative_entity.id)


class PermitRequestValidationDepartmentSelectionForm(forms.Form):
    departments = forms.ModelMultipleChoiceField(
        queryset=models.PermitDepartment.objects.none(),
        widget=forms.CheckboxSelectMultiple(),
        label=_("Services chargés de la validation")
    )

    def __init__(self, instance, *args, **kwargs):
        self.permit_request = instance
        permit_request_ct = ContentType.objects.get_for_model(models.PermitRequest)
        validate_permission = Permission.objects.get(
            codename='validate_permit_request',
            content_type=permit_request_ct
        )
        permit_request_departments = models.PermitDepartment.objects.filter(
            administrative_entity=self.permit_request.administrative_entity,
            group__permissions=validate_permission
        ).distinct()

        departments = []
        for validation in self.permit_request.validations.all():
            departements = departments.append(validation.department)
        kwargs["initial"] = dict(
            kwargs.get("initial", {}),
            departments=departments if departments else permit_request_departments.filter(
                is_default_validator=True)
        )

        super().__init__(*args, **kwargs)
        self.fields["departments"].queryset = permit_request_departments


class PermitRequestValidationForm(forms.ModelForm):
    class Meta:
        model = models.PermitRequestValidation
        fields = [
            "validation_status",
            "comment_before",
            "comment_during",
            "comment_after"
        ]
        widgets = {
            'comment_before': forms.Textarea(attrs={'rows': 3}),
            'comment_during': forms.Textarea(attrs={'rows': 3}),
            'comment_after': forms.Textarea(attrs={'rows': 3}),
        }

    def __init__(self, *args, **kwargs):
        super().__init__(*args, **kwargs)

        # Show "----" instead of "en attente" for the default status
        self.fields["validation_status"].choices = [
            (value, label if value != models.PermitRequestValidation.STATUS_REQUESTED else "-" * 9)
            for value, label in self.fields["validation_status"].choices
        ]


class PermitRequestValidationPokeForm(forms.Form):
    def __init__(self, instance, request, *args, **kwargs):
        self.permit_request = instance
        self.request = request

        super().__init__(*args, **kwargs)

    def save(self):
        return services.send_validation_reminder(
            self.permit_request, absolute_uri_func=self.request.build_absolute_uri
        )


class PermitRequestClassifyForm(forms.ModelForm):
    # Status field is set as initial value when instanciating the form in the view
    status = forms.ChoiceField(choices=(
        (status, label)
        for status, label in models.PermitRequest.STATUS_CHOICES
        if status in [models.PermitRequest.STATUS_APPROVED, models.PermitRequest.STATUS_REJECTED]
    ), widget=forms.HiddenInput, disabled=True)

    class Meta:
        model = models.PermitRequest
        fields = [
            "is_public",
            "status",
            "validation_pdf"
        ]

    def save(self, commit=True):
        permit_request = super().save(commit=False)

        # ModelForm doesn't set the status because the field is disabled, so let's do it manually
        if self.cleaned_data["status"]:
            permit_request.status = self.cleaned_data["status"]

        permit_request.validated_at = timezone.now()

        if commit:
            permit_request.save()

        return permit_request<|MERGE_RESOLUTION|>--- conflicted
+++ resolved
@@ -601,11 +601,6 @@
         super().__init__(*args, **kwargs)
 
         instance = kwargs.pop('instance', None)
-<<<<<<< HEAD
-        availables_choices = services.get_status_choices_for_administrative_entity(
-            instance.administrative_entity)
-        self.fields['status'].choices = availables_choices
-=======
         availables_choices = []
         if instance:
             available_statuses_for_administrative_entity = list(
@@ -614,7 +609,6 @@
             filter1 = [tup for tup in models.PermitRequest.STATUS_CHOICES if any(i in tup for i in models.PermitRequest.AMENDABLE_STATUSES)]
             filter2 = [el for el in filter1 if any(i in el for i in available_statuses_for_administrative_entity)]
             self.fields['status'].choices = tuple(filter2)
->>>>>>> e0dd42f5
 
 
 # extend django gis osm openlayers widget
