from django.conf import settings
from django import forms
from django.contrib.auth.models import Permission
from django.contrib.auth.forms import UserCreationForm
from django.contrib.contenttypes.models import ContentType
from django.contrib.gis import forms as geoforms
from django.db import transaction
from django.utils import timezone
from django.utils.translation import gettext_lazy as _
import json
from . import models, services, widgets
from django.core.validators import MaxValueValidator, MinValueValidator
from django.core.validators import RegexValidator
from django.utils.safestring import mark_safe
from bootstrap_datepicker_plus import DateTimePickerInput
from datetime import datetime, timedelta
from django.contrib.auth.models import User
from django.urls import reverse


def get_field_cls_for_property(prop):
    input_type_mapping = {
        models.WorksObjectProperty.INPUT_TYPE_TEXT: forms.CharField,
        models.WorksObjectProperty.INPUT_TYPE_CHECKBOX: forms.BooleanField,
        models.WorksObjectProperty.INPUT_TYPE_NUMBER: forms.FloatField,
        models.WorksObjectProperty.INPUT_TYPE_FILE: forms.FileField,
    }

    return input_type_mapping[prop.input_type]


class AdministrativeEntityForm(forms.Form):

    administrative_entity = forms.ModelChoiceField(
        queryset=models.PermitAdministrativeEntity.objects.none(),
        label=_("Entité administrative"),
        empty_label=None,
        widget=forms.RadioSelect()
    )

    def __init__(self, *args, **kwargs):
        self.instance = kwargs.pop('instance', None)

        if self.instance:
            initial = {**kwargs.get('initial', {}),
                       'administrative_entity': self.instance.administrative_entity}
        else:
            initial = {}

        kwargs['initial'] = initial

        super().__init__(*args, **kwargs)

        self.fields['administrative_entity'].queryset = services.get_administrative_entities()

    def save(self, author):
        if not self.instance:
            return models.PermitRequest.objects.create(
                administrative_entity=self.cleaned_data['administrative_entity'], author=author
            )
        else:
            services.set_administrative_entity(
                self.instance, self.cleaned_data['administrative_entity'])
            return self.instance


class WorksTypesForm(forms.Form):
    types = forms.ModelMultipleChoiceField(
        queryset=models.WorksType.objects.none(),
        widget=forms.CheckboxSelectMultiple(),
        label=_("Types de travaux"),
        error_messages={'required': _('Sélectionnez au moins un type de demande')},
    )

    def __init__(self, instance, *args, **kwargs):
        self.instance = instance

        kwargs['initial'] = {
            'types': services.get_permit_request_works_types(self.instance)
        } if self.instance else {}

        super().__init__(*args, **kwargs)

        self.fields['types'].queryset = services.get_works_types(
            self.instance.administrative_entity)

    def save(self):
        services.set_works_types(self.instance, self.cleaned_data['types'])


class WorksObjectsTypeChoiceField(forms.ModelMultipleChoiceField):
    def label_from_instance(self, obj):
        return obj.works_object.name


class WorksObjectsForm(forms.Form):
    prefix = 'works_objects'

    def __init__(self, instance, works_types, *args, **kwargs):
        self.instance = instance

        initial = {}
        for type_id, object_id in self.instance.works_object_types.values_list('works_type__id', 'id'):
            initial.setdefault(str(type_id), []).append(object_id)

        super().__init__(*args, **{**kwargs, 'initial': initial})

        for works_type in works_types.prefetch_related('works_object_types'):
            self.fields[str(works_type.pk)] = WorksObjectsTypeChoiceField(
                queryset=works_type.works_object_types.filter(
                    administrative_entities=self.instance.administrative_entity
                ).distinct(),
                widget=forms.CheckboxSelectMultiple(), label=works_type.name,
                error_messages={'required': _(
                    'Sélectionnez au moins un objet par type de demande')},
            )

    @transaction.atomic
    def save(self):
        works_object_types = [item for sublist in self.cleaned_data.values() for item in sublist]

        services.set_works_object_types(self.instance, works_object_types)

        return self.instance


class PartialValidationMixin:
    def __init__(self, *args, **kwargs):
        # Set to `False` to disable required fields validation (useful to allow saving incomplete forms)
        self.enable_required = kwargs.pop('enable_required', True)
        super().__init__(*args, **kwargs)


class WorksObjectsPropertiesForm(PartialValidationMixin, forms.Form):
    prefix = 'properties'
    required_css_class = 'required'

    def __init__(self, instance, *args, **kwargs):
        self.instance = instance
        disable_fields = kwargs.pop('disable_fields', False)

        # Compute initial values for fields
        initial = {}
        prop_values = self.get_values()
        for prop_value in prop_values:
            initial[
                self.get_field_name(
                    prop_value.works_object_type_choice.works_object_type, prop_value.property)
            ] = services.get_property_value(prop_value)

        kwargs['initial'] = {**initial, **kwargs.get('initial', {})}

        super().__init__(*args, **kwargs)

        # Create a field for each property
        for works_object_type, prop in self.get_properties():
            field_name = self.get_field_name(works_object_type, prop)
            self.fields[field_name] = self.field_for_property(prop)
            if prop.is_mandatory:
                self.fields[field_name].required = True

        if disable_fields:
            for field in self.fields.values():
                field.disabled = True

    def get_fields_by_object_type(self):
        """
        Return a list of tuples `(WorksObjectType, List[Field])` for each object type and their properties.
        """
        return [
            (object_type, [self[self.get_field_name(object_type, prop)] for prop in props])
            for object_type, props in self.get_properties_by_object_type()
        ]

    def get_properties_by_object_type(self):
        """
        Return a list of tuples `(WorksObjectType, List[WorksObjectTypeProperty])` for the object-types selected in the
        current permit request.
        """
        return services.get_properties(self.instance)

    def get_properties(self):
        """
        Return a list of tuples `(WorksObjectType, WorksObjectTypeProperty)` for the current permit request. They're
        used to create the form fields.
        """
        return services.get_permit_request_properties(self.instance)

    def get_values(self):
        """
        Return a `WorksObjectPropertyValue` objects for the current permit request. They're used to set the initial
        value of the form fields.
        """
        return services.get_properties_values(self.instance)

    def get_field_name(self, works_object_type, prop):
        return "{}_{}".format(works_object_type.pk, prop.pk)

    def field_for_property(self, prop):
        """
        Return a Field instance for the given property. The specific class of the field is defined by
        `get_field_cls_for_property`.
        """
        field_class = get_field_cls_for_property(prop)
        if prop.input_type == models.WorksObjectProperty.INPUT_TYPE_TEXT:
            field_instance = field_class(**self.get_field_kwargs(prop),
                                         widget=forms.Textarea(attrs={'rows': 1, }),
                                         )
        else:
            field_instance = field_class(**self.get_field_kwargs(prop),)
        return field_instance

    def get_field_kwargs(self, prop):
        """
        Return the options used when instanciating the field for the given `prop`.
        """
        return {
            'required': self.enable_required and prop.is_mandatory,
            'label': prop.name
        }

    def save(self):
        for works_object_type, prop in self.get_properties():
            services.set_object_property_value(
                permit_request=self.instance,
                object_type=works_object_type,
                prop=prop,
                value=self.cleaned_data[self.get_field_name(works_object_type, prop)]
            )


class WorksObjectsAppendicesForm(WorksObjectsPropertiesForm):
    prefix = 'appendices'

    def get_properties_by_object_type(self):
        return services.get_appendices(self.instance)

    def get_properties(self):
        return services.get_permit_request_appendices(self.instance)

    def get_values(self):
        return services.get_appendices_values(self.instance)

    def get_field_kwargs(self, prop):
        return {**super().get_field_kwargs(prop), **{'widget': forms.ClearableFileInput}}


class NewDjangoAuthUserForm(UserCreationForm):

    first_name = forms.CharField(
        label=_('Prénom'),
        max_length=30,
    )
    last_name = forms.CharField(
        label=_('Nom'),
        max_length=150,
    )
    email = forms.EmailField(
        label=_('Email'),
        max_length=254,
    )
    required_css_class = 'required'

    def save(self, commit=True):
        user = super(NewDjangoAuthUserForm, self).save(commit=False)
        user.email = self.cleaned_data['email']
        user.first_name = self.cleaned_data['first_name']
        user.last_name = self.cleaned_data['last_name']

        if commit:
            user.save()

        return user


class DjangoAuthUserForm(forms.ModelForm):
    """ User
    """
    first_name = forms.CharField(
        max_length=30,
        label=_('Prénom'),
        widget=forms.TextInput(
            attrs={
                'placeholder': 'ex: Marcel',
                'required': 'required'
            }
        )
    )
    last_name = forms.CharField(
        max_length=150,
        label=_('Nom'),
        widget=forms.TextInput(
            attrs={
                'placeholder': 'ex: Dupond',
                'required': 'required'
            }
        )
    )
    email = forms.EmailField(
        max_length=254,
        label=_('Email'),
        widget=forms.TextInput(
            attrs={
                'placeholder': 'ex: example@example.com',
                'required': 'required'
            }
        )
    )
    required_css_class = 'required'

    class Meta:
        model = User
        fields = [
            'first_name',
            'last_name',
            'email'
        ]


class GenericAuthorForm(forms.ModelForm):

    required_css_class = 'required'

    class Meta:
        model = models.PermitAuthor
        fields = [
            'address',
            'zipcode',
            'city',
            'phone_first',
            'phone_second',
            'company_name',
            'vat_number',
        ]
        help_texts = {
            'vat_number':
                'Trouvez votre numéro <a href="https://www.uid.admin.ch/Search.aspx?lang=fr" target="_blank">TVA</a>',
        }
        widgets = {
            'address': widgets.RemoteAutocompleteWidget(
                attrs={
                    "apiurl": "https://api3.geo.admin.ch/rest/services/api/SearchServer?",
                    "apiurl_detail": "https://api3.geo.admin.ch/rest/services/api/MapServer/ch.bfs.gebaeude_wohnungs_register/",
                    "search_prefix": "false",
                    "origins": "address",
                    "zipcode_field": "zipcode",
                    "city_field": "city",
                    "placeholder": "ex: Place Pestalozzi 2 Yverdon",
                }
            ),
            'phone_first': forms.TextInput(
                attrs={
                    'placeholder': 'ex: 024 111 22 22'
                }
            ),
            'phone_second': forms.TextInput(
                attrs={
                    'placeholder': 'ex: 079 111 22 22'
                }
            ),
            'vat_number': forms.TextInput(
                attrs={
                    'placeholder': 'ex: CHE-123.456.789'
                }
            ),
            'zipcode': forms.TextInput(
                attrs={
                    'placeholder': 'ex: 1400'
                }
            ),
            'city': forms.TextInput(
                attrs={
                    'placeholder': 'ex: Yverdon'
                }
            ),
            'company_name': forms.TextInput(
                attrs={
                    'placeholder': 'ex: Construction SA'
                }
            ),
        }


class PermitRequestCreditorForm(forms.ModelForm):

    class Meta:
        model = models.PermitRequest
        fields = ['creditor_type']

    def __init__(self, *args, **kwargs):
        super().__init__(*args, **kwargs)

        required_actor_types = set(models.PermitActorType.objects.filter(
            works_type__in=services.get_permit_request_works_types(self.instance)
        ).values_list('type', flat=True))

        choices = [
            (creditor_type, label)
            for creditor_type, label in self.fields['creditor_type'].choices
            if creditor_type in required_actor_types
        ]
        choices.insert(0, ('', '----'))
        self.fields['creditor_type'].choices = choices


class PermitRequestActorForm(forms.ModelForm):
    """ Contacts
    """
    required_css_class = 'required'
    actor_fields = [
        'first_name',
        'last_name',
        'company_name',
        'vat_number',
        'address',
        'address',
        'city',
        'phone',
        'zipcode',
        'email'
    ]

    first_name = forms.CharField(
        max_length=150,
        label=_('Prénom'),
        widget=forms.TextInput(
            attrs={
                'placeholder': 'ex: Marcel',
                'required': 'required'
            }
        )
    )
    last_name = forms.CharField(
        max_length=100,
        label=_('Nom'),
        widget=forms.TextInput(
            attrs={
                'placeholder': 'ex: Dupond',
                'required': 'required'
            }
        )
    )
    phone = forms.CharField(
        min_length=10,
        max_length=16,
        label=_('Téléphone'),
        widget=forms.TextInput(
            attrs={
                'placeholder': 'ex: 024 111 22 22',
                'required': 'required'
            }
        ),
        validators=[
            RegexValidator(
                regex=r'^(((\+41)\s?)|(0))?(\d{2})\s?(\d{3})\s?(\d{2})\s?(\d{2})$',
                message=mark_safe(
                    'Veuillez saisir un <a target="_blank" href="https://www.bakom.admin.ch/bakom/fr/page-daccueil/telecommunication/numerotation-et-telephonie.html">numéro de téléphone suisse valide</a>.'
                )
            )
        ]
    )
    email = forms.EmailField(
        max_length=100,
        label=_('Email'),
        widget=forms.TextInput(
            attrs={
                'placeholder': 'ex: example@example.com',
                'required': 'required'
            }
        )
    )
    address = forms.CharField(
        max_length=100,
        label=_('Adresse'),
        widget=forms.TextInput(
            attrs={
                "data_remote_autocomplete": json.dumps({
                    "apiurl": "https://api3.geo.admin.ch/rest/services/api/SearchServer?",
                    "apiurl_detail": "https://api3.geo.admin.ch/rest/services/api/MapServer/ch.bfs.gebaeude_wohnungs_register/",
                    "search_prefix": "false",
                    "origins": "address",
                    "zipcode_field": "zipcode",
                    "city_field": "city",
                    "placeholder": "ex: Place Pestalozzi 2 Yverdon", }),
                'required': 'required',
            }
        ),
    )

    zipcode = forms.IntegerField(
        label=_('NPA'),
        validators=[
            MinValueValidator(1000),
            MaxValueValidator(9999)
        ],
        widget=forms.NumberInput(
            attrs={
                'required': 'required'
            }
        )
    )
    city = forms.CharField(
        max_length=100,
        label=_('Ville'),
        widget=forms.TextInput(
            attrs={
                'placeholder': 'ex: Yverdon',
                'required': 'required'
            }
        )
    )
    company_name = forms.CharField(
        required=False,
        label=_('Raison sociale'),
        max_length=100,
        widget=forms.TextInput(
            attrs={
                'placeholder': 'ex: Construction SA'
            }
        )
    )
    vat_number = forms.CharField(
        required=False,
        label=_('Numéro TVA'),
        max_length=19,
        validators=[
            RegexValidator(
                regex=r'^(CHE-)\d{3}\.\d{3}\.\d{3}(\sTVA)?$',
                message='Le code d\'entreprise doit être de type \
                         CHE-123.456.789 (TVA) \
                         et vous pouvez le trouver sur \
                         le registe fédéral des entreprises \
                         https://www.uid.admin.ch/search.aspx'
            )
        ],
        widget=forms.TextInput(
            attrs={
                'placeholder': 'ex: CHE-123.456.789 (TVA)'
            }
        ),
    )

    class Meta:
        model = models.PermitRequestActor
        fields = ['actor_type']
        widgets = {'actor_type': forms.Select(
            attrs={'readonly': 'readonly', 'class': "hide-arrow"}
        ),
        }

    def __init__(self, *args, **kwargs):
        instance = kwargs.get('instance')

        if instance and instance.pk:
            kwargs['initial'] = {**kwargs.get('initial', {}), **{
                **kwargs.get('initial', {}),
                **{field: getattr(instance.actor, field) for field in self.actor_fields},
                **{'actor_type': instance.actor_type}
            }}

        super().__init__(*args, **kwargs)

    @transaction.atomic
    def save(self, permit_request, commit=True):
        actor = self.instance.actor if self.instance.pk else None

        if not actor:
            actor = models.PermitActor.objects.create(
                **{field: self.cleaned_data.get(field) for field in self.actor_fields}
            )
        else:
            for field in self.actor_fields:
                setattr(actor, field, self.cleaned_data.get(field))
            actor.save()

        instance = super().save(commit=False)
        instance.actor = actor
        instance.permit_request = permit_request
        instance.save()

        return instance


class PermitRequestAdditionalInformationForm(forms.ModelForm):
    class Meta:
        model = models.PermitRequest
        fields = [
            'status',
            'price',
            'exemption',
            'opposition',
            'comment',
            'archeology_status'
        ]
        widgets = {
            'exemption': forms.Textarea(attrs={'rows': 3}),
            'opposition': forms.Textarea(attrs={'rows': 3}),
            'comment': forms.Textarea(attrs={'rows': 3}),
        }

    def __init__(self, *args, **kwargs):
        super().__init__(*args, **kwargs)

        instance = kwargs.pop('instance', None)
        availables_choices = services.get_status_choices_for_administrative_entity(
            instance.administrative_entity)
        self.fields['status'].choices = availables_choices


# extend django gis osm openlayers widget
class GeometryWidget(geoforms.OSMWidget):

    template_name = 'geometrywidget/geometrywidget.html'
    map_srid = 2056

    @property
    def media(self):
        return forms.Media(
            css={'all': ('libs/js/openlayers6/ol.css',)},
            js=('libs/js/openlayers6/ol.js',
                'libs/js/proj4js/proj4-src.js',
                'customWidgets/GeometryWidget/geometrywidget.js'
                ))


class PermitRequestGeoTimeForm(forms.ModelForm):

    required_css_class = 'required'
    starts_at = forms.DateTimeField(
        label=_("Date planifiée de début"),
<<<<<<< HEAD
        input_formats=["%d/%m/%Y %H:%M"],
        widget=DateTimePickerInput(
            options={
=======
        input_formats = ["%d/%m/%Y %H:%M"],
        widget = DateTimePickerInput(
            options = {
>>>>>>> 835e7884
                "format": "DD/MM/YYYY HH:MM",
                "locale": "fr-CH",
                "useCurrent": False,
                "minDate": (
<<<<<<< HEAD
                    datetime.today() +
                    timedelta(days=int(settings.MIN_START_DELAY))
                ).strftime('%Y/%m/%d')
=======
                        datetime.today() +
                        timedelta(days=int(settings.MIN_START_DELAY))
                    ).strftime('%Y/%m/%d')
>>>>>>> 835e7884
            }
        ).start_of('event days'),
    )
    ends_at = forms.DateTimeField(
        label=_("Date planifiée de fin"),
<<<<<<< HEAD
        input_formats=["%d/%m/%Y %H:%M"],
        widget=DateTimePickerInput(
=======
        input_formats = ["%d/%m/%Y %H:%M"],
        widget = DateTimePickerInput(
>>>>>>> 835e7884
            options={
                "format": "DD/MM/YYYY HH:MM",
                "locale": "fr-CH",
                "useCurrent": False,
            }
        ).end_of('event days'),
    )
<<<<<<< HEAD

=======
>>>>>>> 835e7884
    class Meta:

        model = models.PermitRequestGeoTime
        fields = [
            'geom',
            'starts_at',
            'ends_at',
            'comment',
            'external_link',
        ]
        help_texts = {
            'starts_at': "Date de début du chantier ou d'occupation du territoire. Si l'heure n'est pas pertinente, insérer 00:00.",
            'ends_at': "Date de fin du chantier ou d'occupation du territoire. Si l'heure n'est pas pertinente, insérer 23:59.",
        }
        widgets = {
            'geom': GeometryWidget(attrs={
                'map_width': '100%',
                'map_height': 400,
                'default_center': [2539057, 1181111],
                'default_zoom': 10,
                'display_raw': False,
                'edit_geom': True,
                'min_zoom': 5,
                'wmts_capabilities_url': settings.WMTS_GETCAP,
                'wmts_layer': settings.WMTS_LAYER,
                'wmts_capabilities_url_alternative': settings.WMTS_GETCAP_ALTERNATIVE,
                'wmts_layer_alternative': settings.WMTS_LAYER_ALTERNATIVE,
            }),
            'comment':  forms.Textarea(attrs={'rows': 2}),
        }

    def __init__(self, *args, **kwargs):
        permit_request = kwargs.pop('permit_request', None)
        super().__init__(*args, **kwargs)
        if permit_request:
            self.fields['geom'].widget.attrs['administrative_entity_json_url'] = \
                reverse("permits:administrative_entities_geojson",
                        args=[permit_request.administrative_entity_id])
            self.fields['geom'].widget.attrs['administrative_entity_id'] = str(
                permit_request.administrative_entity.id)


class PermitRequestValidationDepartmentSelectionForm(forms.Form):
    departments = forms.ModelMultipleChoiceField(
        queryset=models.PermitDepartment.objects.none(),
        widget=forms.CheckboxSelectMultiple(),
        label=_("Services chargés de la validation")
    )

    def __init__(self, instance, *args, **kwargs):
        self.permit_request = instance
        permit_request_ct = ContentType.objects.get_for_model(models.PermitRequest)
        validate_permission = Permission.objects.get(
            codename='validate_permit_request',
            content_type=permit_request_ct
        )
        permit_request_departments = models.PermitDepartment.objects.filter(
            administrative_entity=self.permit_request.administrative_entity,
            group__permissions=validate_permission
        ).distinct()

        departments = []
        for validation in self.permit_request.validations.all():
            departements = departments.append(validation.department)
        kwargs["initial"] = dict(
            kwargs.get("initial", {}),
            departments=departments if departments else permit_request_departments.filter(
                is_default_validator=True)
        )

        super().__init__(*args, **kwargs)
        self.fields["departments"].queryset = permit_request_departments


class PermitRequestValidationForm(forms.ModelForm):
    class Meta:
        model = models.PermitRequestValidation
        fields = [
            "validation_status",
            "comment_before",
            "comment_during",
            "comment_after"
        ]
        widgets = {
            'comment_before': forms.Textarea(attrs={'rows': 3}),
            'comment_during': forms.Textarea(attrs={'rows': 3}),
            'comment_after': forms.Textarea(attrs={'rows': 3}),
        }

    def __init__(self, *args, **kwargs):
        super().__init__(*args, **kwargs)

        # Show "----" instead of "en attente" for the default status
        self.fields["validation_status"].choices = [
            (value, label if value != models.PermitRequestValidation.STATUS_REQUESTED else "-" * 9)
            for value, label in self.fields["validation_status"].choices
        ]


class PermitRequestValidationPokeForm(forms.Form):
    def __init__(self, instance, request, *args, **kwargs):
        self.permit_request = instance
        self.request = request

        super().__init__(*args, **kwargs)

    def save(self):
        return services.send_validation_reminder(
            self.permit_request, absolute_uri_func=self.request.build_absolute_uri
        )


class PermitRequestClassifyForm(forms.ModelForm):
    # Status field is set as initial value when instanciating the form in the view
    status = forms.ChoiceField(choices=(
        (status, label)
        for status, label in models.PermitRequest.STATUS_CHOICES
        if status in [models.PermitRequest.STATUS_APPROVED, models.PermitRequest.STATUS_REJECTED]
    ), widget=forms.HiddenInput, disabled=True)

    class Meta:
        model = models.PermitRequest
        fields = [
            "is_public",
            "status",
            "validation_pdf"
        ]

    def save(self, commit=True):
        permit_request = super().save(commit=False)

        # ModelForm doesn't set the status because the field is disabled, so let's do it manually
        if self.cleaned_data["status"]:
            permit_request.status = self.cleaned_data["status"]

        permit_request.validated_at = timezone.now()

        if commit:
            permit_request.save()

        return permit_request<|MERGE_RESOLUTION|>--- conflicted
+++ resolved
@@ -628,40 +628,23 @@
     required_css_class = 'required'
     starts_at = forms.DateTimeField(
         label=_("Date planifiée de début"),
-<<<<<<< HEAD
-        input_formats=["%d/%m/%Y %H:%M"],
-        widget=DateTimePickerInput(
-            options={
-=======
         input_formats = ["%d/%m/%Y %H:%M"],
         widget = DateTimePickerInput(
             options = {
->>>>>>> 835e7884
                 "format": "DD/MM/YYYY HH:MM",
                 "locale": "fr-CH",
                 "useCurrent": False,
                 "minDate": (
-<<<<<<< HEAD
-                    datetime.today() +
-                    timedelta(days=int(settings.MIN_START_DELAY))
-                ).strftime('%Y/%m/%d')
-=======
                         datetime.today() +
                         timedelta(days=int(settings.MIN_START_DELAY))
                     ).strftime('%Y/%m/%d')
->>>>>>> 835e7884
             }
         ).start_of('event days'),
     )
     ends_at = forms.DateTimeField(
         label=_("Date planifiée de fin"),
-<<<<<<< HEAD
-        input_formats=["%d/%m/%Y %H:%M"],
-        widget=DateTimePickerInput(
-=======
         input_formats = ["%d/%m/%Y %H:%M"],
         widget = DateTimePickerInput(
->>>>>>> 835e7884
             options={
                 "format": "DD/MM/YYYY HH:MM",
                 "locale": "fr-CH",
@@ -669,10 +652,6 @@
             }
         ).end_of('event days'),
     )
-<<<<<<< HEAD
-
-=======
->>>>>>> 835e7884
     class Meta:
 
         model = models.PermitRequestGeoTime
