--- conflicted
+++ resolved
@@ -9,7 +9,6 @@
 {% block content-no-sidebar %}
   <div class="container">
     <h1>{% blocktrans with request_id=permit_request.pk %}Demande #{{ request_id }}{% endblocktrans %}</h1>
-<<<<<<< HEAD
     <p title="">
     </p>
     {% if has_validations and nb_pending_validations == 0 or permit_request.status == 2 %}
@@ -17,8 +16,6 @@
         <a class="btn btn-outline-primary" href="{% url 'permits:printpdf' permit_request_id=permit_request.pk %}" class="mr-2">{% trans "Imprimer" %}</a>
       {% endif %}
     {% endif %}
-=======
->>>>>>> a51a5d3a
     <dl>
       <dt>{% trans "Date de création" %}</dt>
       <dd title="{{ permit_request.created_at }}">
