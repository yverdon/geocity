--- conflicted
+++ resolved
@@ -13,14 +13,12 @@
         volumes:
             # Mount code for live reload
             - .:/code
+            # Local mount to debug QGIS projects
             - ./private_documents:/private_documents
-<<<<<<< HEAD
             # to allow to spawn new QGIS containers
             - /var/run/docker.sock:/var/run/docker.sock
-=======
             # For dev, set the temp folder in the main code directory, for convenience
             - ./archive:/archive
->>>>>>> eb41c478
         depends_on:
             - "postgres"
         ports:
