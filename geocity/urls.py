import logging

from allauth.socialaccount.providers.oauth2.urls import default_urlpatterns
from django.conf import settings
from django.contrib import admin
from django.urls import include, path

import geocity.apps.api.urls
from geocity.apps.accounts.dootix.provider import DootixProvider
from geocity.apps.accounts.geomapfish.provider import GeomapfishProvider
from geocity.apps.django_wfs3.urls import wfs3_router
from geocity.apps.submissions import views as submissions_views

logger = logging.getLogger(__name__)

# See TWO_FACTOR_PATCH_ADMIN
if settings.ENABLE_2FA:
    from .admin_site_2fa import AdminSiteOTPRequiredMixinRedirSetup

    admin.site = AdminSiteOTPRequiredMixinRedirSetup()


# Django-rest Configuration


# Django-configuration
<<<<<<< HEAD
urlpatterns = [
    path("", submissions_views.submission_select_administrative_entity),
    path("permit-requests/", include("geocity.apps.submissions.urls")),
    path("reports/", include("geocity.apps.reports.urls")),
]
=======
urlpatterns = (
    [
        path("", submissions_views.submission_select_administrative_entity),
        path("permit-requests/", include("geocity.apps.submissions.urls")),
        path("reports/", include("geocity.apps.reports.urls")),
        path("grappelli/", include("grappelli.urls")),  # grappelli URLS
    ]
    + default_urlpatterns(GeomapfishProvider)
    + default_urlpatterns(DootixProvider)
)

>>>>>>> a4a5fc91

urlpatterns += [
    path("", include("geocity.apps.accounts.urls")),
    path("rest/", include(geocity.apps.api.urls)),  # Django-rest urls
    path("wfs3/", include(wfs3_router.urls)),  # Django-rest urls
    path("captcha/", include("captcha.urls")),
    path("api-tokens/", include("knox.urls")),
    path("account/", include("django.contrib.auth.urls")),
    path("oauth/", include("oauth2_provider.urls", namespace="oauth2_provider")),
    path("admin/", admin.site.urls),
    path("accounts/social/", include("allauth.socialaccount.urls")),
]

if settings.ENABLE_2FA:
    from two_factor.urls import urlpatterns as tf_urls

    urlpatterns += [
        path("", include(tf_urls)),
    ]

if settings.PREFIX_URL:
    urlpatterns = [path(settings.PREFIX_URL, include(urlpatterns))]

if settings.DEBUG:
    import debug_toolbar

    urlpatterns = [path("__debug__/", include(debug_toolbar.urls))] + urlpatterns<|MERGE_RESOLUTION|>--- conflicted
+++ resolved
@@ -24,25 +24,16 @@
 
 
 # Django-configuration
-<<<<<<< HEAD
-urlpatterns = [
-    path("", submissions_views.submission_select_administrative_entity),
-    path("permit-requests/", include("geocity.apps.submissions.urls")),
-    path("reports/", include("geocity.apps.reports.urls")),
-]
-=======
 urlpatterns = (
     [
         path("", submissions_views.submission_select_administrative_entity),
         path("permit-requests/", include("geocity.apps.submissions.urls")),
         path("reports/", include("geocity.apps.reports.urls")),
-        path("grappelli/", include("grappelli.urls")),  # grappelli URLS
     ]
     + default_urlpatterns(GeomapfishProvider)
     + default_urlpatterns(DootixProvider)
 )
 
->>>>>>> a4a5fc91
 
 urlpatterns += [
     path("", include("geocity.apps.accounts.urls")),
