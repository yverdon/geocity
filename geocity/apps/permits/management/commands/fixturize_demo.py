--- conflicted
+++ resolved
@@ -1045,16 +1045,6 @@
         config.APPLICATION_TITLE = "Démo Geocity"
         config.APPLICATION_SUBTITLE = "Simplifiez votre administration"
         config.APPLICATION_DESCRIPTION = """<p><b>Essayez l'application à l'aide des différents comptes et rôles (utilisateur / mot de passe):</b></p>
-<<<<<<< HEAD
-        <ul>
-		<li>Utilisateur standard: user / demo</li>
-        <li>Pilote (secréatariat): pilot / demo</li>
-        <li>Validateur: validator / demo</li>
-        <li>Validateur 2: validator-2 / demo</li>
-        <li>Intégrateur 2: integrator / demo</li>
-        <li>Utilisateur: admin / demo</li>
-        <li>Consultez les emails générés par l'application:</li>
-=======
         <p>Utilisateur standard: user / demo</p>
         <p>Pilote (secrétariat): pilot / demo</p>
         <p>Validateur: validator / demo</p>
@@ -1062,7 +1052,6 @@
         <p>Intégrateur: integrator / demo</p>
         <p>Administrateur: admin / demo</p>
         <p>Consultez les emails générés par l'application:</p>
->>>>>>> ca7ed705
         => <a href="https://mailhog.geocity.ch" target="_blank">Boîte mail de demo<a/>
 		</ul>
         """
