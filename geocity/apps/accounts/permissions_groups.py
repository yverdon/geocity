--- conflicted
+++ resolved
@@ -25,42 +25,10 @@
 }
 
 # define permissions required by integrator role
-<<<<<<< HEAD
-INTEGRATOR_ACCOUNTS_MODELS_PERMISSIONS = [
-    "administrativeentity",
-    "permitdepartment",
-    "userprofile",
-]
-INTEGRATOR_FORMS_MODELS_PERMISSIONS = [
-    "formcategory",
-    "form",
-    "field",
-]
-INTEGRATOR_SUBMISSIONS_MODELS_PERMISSIONS = [
-    "contacttype",       
-    "submissionamendfield",
-    "submissionworkflowstatus",
-    "complementarydocumenttype",
-]
-INTEGRATOR_REPORTS_MODELS_PERMISSIONS = [
-    "report",
-    "reportlayout",
-    "section",
-]
-
-# define permissions required by integrator role
-INTEGRATOR_REQUIRED_MODELS_PERMISSIONS = [
-    INTEGRATOR_ACCOUNTS_MODELS_PERMISSIONS,
-    INTEGRATOR_FORMS_MODELS_PERMISSIONS,
-    INTEGRATOR_SUBMISSIONS_MODELS_PERMISSIONS,
-    INTEGRATOR_REPORTS_MODELS_PERMISSIONS,
-]
-=======
 # TODO this is kept for backwards compatibility with migrations of the legacy `permits`
 # app. Once the final migration of this app has been applied and all associated code of
 # this app has been removed, remove this line
 INTEGRATOR_REQUIRED_MODELS_PERMISSIONS = []
->>>>>>> 696ef799
 
 OTHER_PERMISSIONS_CODENAMES = [
     "view_user",
@@ -81,10 +49,6 @@
         "view_accessattempt",
     ]
 
-<<<<<<< HEAD
-#TODO: fix permissions names
-=======
->>>>>>> 696ef799
 AVAILABLE_FOR_INTEGRATOR_PERMISSION_CODENAMES = [
     "amend_submission",
     "validate_submission",
@@ -92,8 +56,4 @@
     "edit_submission",
     "see_private_requests",
     "can_generate_pdf",
-<<<<<<< HEAD
-]
-=======
-]
->>>>>>> 696ef799
+]