--- conflicted
+++ resolved
@@ -20,7 +20,7 @@
     from two_factor.views import ProfileView, SetupCompleteView
 
     logger.info("2 factors authentification is enabled")
-    urlpatterns += include([
+    urlpatterns += [
         path(
             "account/login/",
             views.CustomLoginView.as_view(template_name="two_factor/login.html"),
@@ -36,12 +36,7 @@
             SetupCompleteView.as_view(template_name="two_factor/setup_complete.html"),
             name="setup_complete",
         ),
-<<<<<<< HEAD
-        path("", include(tf_urls)),
-    ], namespace="")
-=======
     ]
->>>>>>> 2478af7b
 else:
     logger.info("2 factors authentification is disabled")
     urlpatterns += [
