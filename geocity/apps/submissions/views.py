import datetime
import json
import logging
import mimetypes
import os
import urllib.parse
from datetime import datetime

import django_tables2 as tableslib
from constance import config
from django.conf import settings
from django.contrib import messages
from django.contrib.auth import logout
from django.contrib.auth.decorators import (
    login_required,
    permission_required,
    user_passes_test,
)
from django.contrib.sites.shortcuts import get_current_site
from django.core.exceptions import (
    ObjectDoesNotExist,
    PermissionDenied,
    SuspiciousOperation,
)
from django.core.serializers import serialize
from django.core.serializers.json import DjangoJSONEncoder
from django.db import transaction
from django.db.models import F, Prefetch, Q, Sum
from django.forms import formset_factory, modelformset_factory
from django.http import Http404, HttpResponse, JsonResponse, StreamingHttpResponse
from django.http.response import HttpResponseNotFound
from django.shortcuts import get_object_or_404, redirect, render
from django.urls import reverse, reverse_lazy
from django.utils import timezone
from django.utils.decorators import method_decorator
from django.utils.safestring import mark_safe
from django.utils.translation import gettext as _
from django.utils.translation import ngettext
from django.views import View
from django.views.decorators.http import require_POST
from django.views.generic.edit import DeleteView
from django.views.generic.list import ListView
from django_filters.views import FilterView
from django_tables2.views import SingleTableMixin

from geocity.apps.accounts.decorators import (
    check_mandatory_2FA,
    permanent_user_required,
)
from geocity.apps.accounts.models import AdministrativeEntity, PermitDepartment
from geocity.apps.accounts.users import get_departments, has_profile
from geocity.apps.forms.models import Field, Form

from . import filters, forms, models, permissions, services, tables
from .exceptions import BadSubmissionStatus, NonProlongableSubmission
from .payments.models import SubmissionCFC2Price
from .payments.services import (
    get_payment_processor,
    get_transaction_from_id,
    get_transaction_from_transaction_id,
)
from .search import search_result_to_json, search_submissions
from .services import send_refund_email
from .shortcuts import get_service_fee_for_user_or_404, get_submission_for_user_or_404
from .steps import (
    StepType,
    get_anonymous_steps,
    get_geo_step_name_title,
    get_next_step,
    get_previous_step,
    get_progress_bar_steps,
    get_selectable_categories,
    get_selectable_entities,
    get_selectable_form,
)
from .tables import (
    CustomFieldValueAccessibleSubmission,
<<<<<<< HEAD
    ServicesFeesTable,
=======
    PandasExportMixin,
>>>>>>> 50aa362d
    TransactionsTable,
    get_custom_dynamic_table,
)

logger = logging.getLogger(__name__)


def get_submission_for_edition(user, submission_id):
    submission = models.Submission.objects.get(pk=submission_id)
    if permissions.can_always_be_updated(user, submission):
        allowed_statuses = {
            models.Submission.STATUS_DRAFT,
            models.Submission.STATUS_SUBMITTED_FOR_VALIDATION,
            models.Submission.STATUS_APPROVED,
            models.Submission.STATUS_PROCESSING,
            models.Submission.STATUS_AWAITING_SUPPLEMENT,
            models.Submission.STATUS_AWAITING_VALIDATION,
            models.Submission.STATUS_REJECTED,
            models.Submission.STATUS_RECEIVED,
        }
    else:
        allowed_statuses = {
            models.Submission.STATUS_DRAFT,
            models.Submission.STATUS_AWAITING_SUPPLEMENT,
            models.Submission.STATUS_SUBMITTED_FOR_VALIDATION,
        }

    submission = get_submission_for_user_or_404(
        user,
        submission_id,
        statuses=allowed_statuses,
    )

    can_pilot_edit_submission = permissions.can_edit_submission(user, submission)

    if (
        submission.status == models.Submission.STATUS_SUBMITTED_FOR_VALIDATION
        and not can_pilot_edit_submission
    ):
        raise BadSubmissionStatus(
            submission,
            [
                models.Submission.STATUS_DRAFT,
                models.Submission.STATUS_AWAITING_SUPPLEMENT,
            ],
        )
    return submission


def get_submission_for_prolongation(user, submission_id):
    allowed_statuses = models.Submission.PROLONGABLE_STATUSES
    submission = get_submission_for_user_or_404(
        user,
        submission_id,
        statuses=allowed_statuses,
    )

    if not submission.forms.filter(permit_duration__gte=0).exists():
        raise NonProlongableSubmission(submission)
    return submission


def get_submission_service_fee(user, submission_id):
    allowed_statuses = models.Submission.SERVICE_FEES_STATUSES
    submission = get_submission_for_user_or_404(
        user,
        submission_id,
        statuses=allowed_statuses,
    )

    return submission


def get_service_fee(user, service_fee_id):
    allowed_statuses = models.Submission.SERVICE_FEES_STATUSES
    return get_service_fee_for_user_or_404(
        user,
        service_fee_id,
        statuses=allowed_statuses,
    )


def redirect_bad_status_to_detail(func):
    def inner(*args, **kwargs):
        try:
            return func(*args, **kwargs)
        except BadSubmissionStatus as e:
            return redirect(
                "submissions:submission_detail", submission_id=e.submission.pk
            )

    return inner


def progress_bar_context(request, submission, current_step_type):
    steps = get_progress_bar_steps(request=request, submission=submission)
    if current_step_type not in steps:
        raise Http404()

    try:
        previous_step = get_previous_step(steps, current_step_type)
    except IndexError:
        previous_step = None

    return {"steps": steps, "previous_step": previous_step}


@method_decorator(login_required, name="dispatch")
@method_decorator(permanent_user_required, name="dispatch")
@method_decorator(check_mandatory_2FA, name="dispatch")
class SubmissionDetailView(View):
    actions = models.ACTIONS

    def dispatch(self, request, *args, **kwargs):
        self.submission = get_submission_for_user_or_404(
            request.user, kwargs["submission_id"]
        )

        if self.submission.is_draft() and self.submission.author == request.user:
            return redirect(
                "submissions:submission_select_administrative_entity",
                submission_id=self.submission.pk,
            )

        return super().dispatch(request, *args, **kwargs)

    def render_to_response(self, context):
        context["settings"] = settings
        return render(self.request, "submissions/submission_detail.html", context)

    def get_context_data(self, **kwargs):
        current_actions = self.submission.get_actions_for_administrative_entity()
        action_forms = {
            action: self.get_form_for_action(action) for action in current_actions
        }
        action_formsets = {
            action: self.get_formset_for_action(action) for action in current_actions
        }
        available_actions = [
            action
            for action in current_actions
            if action_forms[action] or action_formsets[action]
        ]

        active_forms = [
            action
            for action in available_actions
            if not getattr(action_forms[action], "disabled", False)
            or not getattr(action_formsets[action], "disabled", False)
        ]

        if kwargs.get("active_form") or self.request.GET.get("prev_active_form"):
            active_form = (
                kwargs.get("active_form")
                if kwargs.get("active_form")
                else self.request.GET.get("prev_active_form")
            )

            if "poke" in active_forms and "validate" in active_forms:
                active_form = active_forms[active_forms.index("validate")]

        elif len(active_forms) > 0:
            active_form = active_forms[0]
        else:
            active_form = None

        kwargs["has_validations"] = self.submission.has_validations()

        if action_forms.get(models.ACTION_POKE):
            kwargs[
                "nb_pending_validations"
            ] = self.submission.get_pending_validations().count()
            kwargs["validations"] = self.submission.validations.select_related(
                "department", "department__group"
            )
        else:
            kwargs["nb_pending_validations"] = 0

            kwargs["validations"] = self.submission.validations.select_related(
                "department", "department__group"
            )
        can_validate_submission = permissions.can_validate_submission(
            self.request.user, self.submission
        )

        history = []
        # Prepare history for the submission and transaction(s)
        if (
            permissions.has_permission_to_amend_submission(
                self.request.user, self.submission
            )
            or can_validate_submission
        ):
            history = self.submission.get_history()

        prolongation_enabled = (
            self.submission.get_selected_forms().aggregate(
                Sum("form__permit_duration")
            )["form__permit_duration__sum"]
            is not None
        )
        transactions_table = None
        if self.submission.requires_online_payment():
            transactions_table = TransactionsTable(
                data=self.submission.get_transactions()
            )

        service_fees_table_data = self.submission.get_service_fees_for_user(
            self.request.user
        )
        service_fees_table = ServicesFeesTable(
            data=service_fees_table_data,
        )  # if service_fees_table_data else None

        return {
            **kwargs,
            **{
                "submission": self.submission,
                "history": history,
                "forms": action_forms,
                "formsets": action_formsets,
                "active_form": active_form,
                "has_permission_to_classify": permissions.has_permission_to_classify_submission(
                    self.request.user, self.submission
                ),
                "can_classify": permissions.can_classify_submission(
                    self.request.user, self.submission
                ),
                "has_permission_to_classify_submission": permissions.has_permission_to_classify_submission(
                    self.request.user, self.submission
                ),
                "can_validate_submission": can_validate_submission,
                "has_permission_to_validate_submission": permissions.has_permission_to_validate_submission(
                    self.request.user, self.submission
                ),
                "has_permission_to_edit_submission_validations": permissions.has_permission_to_edit_submission_validations(
                    self.request.user, self.submission
                ),
                "directives": self.submission.get_submission_directives(),
                "prolongation_enabled": prolongation_enabled,
                "document_enabled": self.submission.has_document_enabled(),
                "online_payment_enabled": self.submission.requires_online_payment(),
                "transactions_table": transactions_table,
                "publication_enabled": self.submission.forms.filter(
                    publication_enabled=True
                ).count()
                == self.submission.forms.count(),
                "inquiry_in_progress": self.submission.status
                == models.Submission.STATUS_INQUIRY_IN_PROGRESS,
                "current_user": self.request.user,
                "service_fees_table": service_fees_table,
            },
        }

    def get(self, request, *args, **kwargs):
        return self.render_to_response(self.get_context_data())

    def post(self, request, *args, **kwargs):
        """
        Instanciate the form matching the submitted POST `action`, checking if the user has the permissions to use it,
        save it, and call the related submission function.
        """

        action = request.POST.get("action")
        if action not in models.ACTIONS:
            return HttpResponse(status=400)

        form = self.get_form_for_action(action, data=request.POST, files=request.FILES)
        form_type = "forms"

        # if no form was found, it might be a formset
        if not form:
            form = self.get_formset_for_action(
                action, data=request.POST, files=request.FILES
            )
            form_type = "formsets"

        if not form:
            raise PermissionDenied
        elif getattr(form, "disabled", False):
            raise SuspiciousOperation

        if form.is_valid():
            return self.handle_form_submission(form, action)

        # Replace unbound form by bound form in the context
        context = self.get_context_data(active_form=action)
        context[form_type][action] = form

        return self.render_to_response(context)

    def get_form_for_action(self, action, data=None, files=None):
        actions_forms = {
            models.ACTION_AMEND: self.get_amend_form,
            models.ACTION_REQUEST_VALIDATION: self.get_request_validation_form,
            models.ACTION_VALIDATE: self.get_validation_form,
            models.ACTION_POKE: self.get_poke_form,
            models.ACTION_PROLONG: self.get_prolongation_form,
            models.ACTION_REQUEST_INQUIRY: self.get_request_inquiry_form,
            models.ACTION_MANAGE_CFC2_AMOUNT: self.get_cfc2_amount_form,
        }

        return (
            actions_forms[action](data=data, files=files)
            if action in actions_forms
            else None
        )

    def get_formset_for_action(self, action, data=None, files=None):
        actions_formset = {
            models.ACTION_COMPLEMENTARY_DOCUMENTS: self.get_complementary_documents_formset,
        }

        return (
            actions_formset[action](data=data, files=files)
            if action in actions_formset
            else None
        )

    def get_amend_form(self, data=None, **kwargs):
        if permissions.has_permission_to_amend_submission(
            self.request.user, self.submission
        ):
            # Get the first form selected as a shorname suggestion for pilot
            first_selected_form = (
                self.submission.get_selected_forms()
                .select_related("submission", "form")
                .prefetch_related("form__fields")
                .first()
            )
            shortname_value_proposal = (
                first_selected_form.form.name
                if first_selected_form
                and len(first_selected_form.form.name)
                <= models.Submission._meta.get_field("shortname").max_length
                else None
            )
            # Only set the `status` default value if it's submitted for validation, to prevent accidentally resetting
            # the status

            initial = (
                {
                    "shortname": shortname_value_proposal,
                    "status": models.Submission.STATUS_PROCESSING,
                }
                if self.submission.status
                == models.Submission.STATUS_SUBMITTED_FOR_VALIDATION
                else {}
            )

            form = forms.SubmissionAdditionalInformationForm(
                instance=self.submission,
                initial=initial,
                data=data,
                user=self.request.user,
            )

            if not permissions.can_amend_submission(
                self.request.user, self.submission
            ) and not permissions.can_always_be_updated(
                self.request.user, self.submission
            ):
                forms.disable_form(
                    form, self.submission.get_amend_field_list_always_amendable()
                )

            return form

        return None

    def get_cfc2_amount_form(self, data=None, **kwargs):
        try:
            instance = SubmissionCFC2Price.objects.get(
                submission=self.submission.pk,
            )
        except SubmissionCFC2Price.DoesNotExist:
            instance = None

        form = forms.CFC2Form(
            submission=self.submission.pk,
            instance=instance,
            # initial=initial,
            data=data,
            user=self.request.user,
        )

        return form

    def delete_cfc2_amount(self, data=None, **kwargs):
        try:
            instance = SubmissionCFC2Price.objects.get(
                submission=self.submission.pk,
            )
            instance.delete()
        except SubmissionCFC2Price.DoesNotExist:
            instance = None

        return True

    def get_request_inquiry_form(self, data=None, **kwargs):
        if not permissions.has_permission_to_amend_submission(
            self.request.user, self.submission
        ):
            return None

        form = forms.SubmissionInquiryForm(
            data=data,
            submission=self.submission,
            instance=self.submission.current_inquiry,
        )

        if self.submission.current_inquiry:
            forms.disable_form(form, editable_fields=[form.fields["documents"].label])

        return form

    def get_request_validation_form(self, data=None, **kwargs):
        if permissions.has_permission_to_amend_submission(
            self.request.user, self.submission
        ):
            form = forms.SubmissionValidationDepartmentSelectionForm(
                instance=self.submission, data=data
            )

            if not permissions.can_request_submission_validation(
                self.request.user, self.submission
            ):
                forms.disable_form(form)

            return form

        return None

    def get_validation_form(self, data=None, **kwargs):
        if not permissions.has_permission_to_validate_submission(
            self.request.user, self.submission
        ):
            return None

        departments = get_departments(self.request.user)

        try:
            validation, *rest = list(
                self.submission.validations.filter(department__in=departments)
            )
        # User is not part of the requested departments
        except ValueError:
            return None

        if rest:
            logger.error(
                "User %s is a member of more than 1 validation group for submission %s. This is not"
                " implemented yet.",
                self.request.user,
                self.submission,
            )
            return None

        form = forms.SubmissionValidationForm(
            instance=validation,
            data=data,
            user=self.request.user,
            submission=self.submission,
        )
        if not permissions.can_validate_submission(self.request.user, self.submission):
            forms.disable_form(form)

        return form

    def get_poke_form(self, data=None, **kwargs):
        if permissions.has_permission_to_poke_submission(
            self.request.user, self.submission
        ):
            form = forms.SubmissionValidationPokeForm(
                instance=self.submission, request=self.request, data=data
            )
            if not permissions.can_poke_submission(self.request.user, self.submission):
                forms.disable_form(form)

            return form

        return None

    def get_prolongation_form(self, data=None, **kwargs):
        if permissions.has_permission_to_poke_submission(
            self.request.user, self.submission
        ):
            form = forms.SubmissionProlongationForm(instance=self.submission, data=data)

            if not permissions.can_prolonge_submission(
                self.request.user, self.submission
            ):
                forms.disable_form(form)

            return form

        return None

    def get_complementary_documents_formset(self, data=None, **kwargs):
        ComplementaryDocumentsFormSet = formset_factory(
            form=forms.SubmissionComplementaryDocumentsForm,
            extra=1,
        )

        return ComplementaryDocumentsFormSet(
            data,
            kwargs["files"],
            form_kwargs={
                "request": self.request,
                "submission": self.submission,
            },
        )

    def handle_form_submission(self, form, action):
        if action == models.ACTION_AMEND:
            return self.handle_amend_form_submission(form)
        elif action == models.ACTION_REQUEST_VALIDATION:
            return self.handle_request_validation_form_submission(form)
        elif action == models.ACTION_VALIDATE:
            return self.handle_validation_form_submission(form)
        elif action == models.ACTION_POKE:
            return self.handle_poke(form)
        elif action == models.ACTION_PROLONG:
            return self.handle_prolongation_form_submission(form)
        elif action == models.ACTION_COMPLEMENTARY_DOCUMENTS:
            return self.handle_complementary_documents_form_submission(form)
        elif action == models.ACTION_REQUEST_INQUIRY:
            return self.handle_request_inquiry_form_submission(form)
        elif action == models.ACTION_MANAGE_CFC2_AMOUNT:
            return self.handle_cfc2_amount_form_submission(form)

    def handle_cfc2_amount_form_submission(self, form):
        if "delete" in self.request.POST:
            self.delete_cfc2_amount()
            success_message = _(
                "Le montant CFC 2 de la soumission actuelle a été effacé avec succès."
            )
            messages.success(self.request, success_message)

        if "save" in self.request.POST:
            obj = form.save(commit=False)
            obj.submission = self.submission
            obj.save()
            success_message = _(
                "Le montant CFC 2 de la soumission actuelle a été enregistré avec succès."
            )
            messages.success(self.request, success_message)

        target = reverse(
            "submissions:submission_detail",
            kwargs={"submission_id": self.submission.pk},
        )
        query_string = urllib.parse.urlencode({"prev_active_form": "services_fees"})

        return redirect(f"{target}?{query_string}")

    def handle_amend_form_submission(self, form):
        initial_status = (
            models.Submission.objects.filter(id=form.instance.id).first().status
        )
        form.save()
        success_message = (
            _("La demande #%s a bien été complétée par le service pilote.")
            % self.submission.pk
        )

        if form.instance.status == models.Submission.STATUS_AWAITING_SUPPLEMENT:
            success_message += " " + _(
                "Le statut de la demande a été passé à en attente de compléments."
            )

        if form.cleaned_data.get("notify_author"):
            success_message += " " + _(
                "Le requérant a été notifié du changement par email."
            )

        messages.success(self.request, success_message)
        if (
            form.instance.status == models.Submission.STATUS_RECEIVED
            and form.instance.status is not initial_status
        ):
            submission = form.instance

            # Notify the submission author
            data = {
                "subject": "{} ({})".format(
                    _("Votre demande/annonce a été prise en compte et classée"),
                    submission.get_forms_names_list(),
                ),
                "users_to_notify": [submission.author.email],
                "template": "submission_received.txt",
                "submission": submission,
                "absolute_uri_func": self.request.build_absolute_uri,
            }
            services.send_email_notification(data)

            # Notify the services
            mailing_list = submission.get_services_to_notify_mailing_list()

            if mailing_list:
                data = {
                    "subject": "{} ({})".format(
                        _(
                            "Une demande/annonce a été prise en compte et classée par le secrétariat"
                        ),
                        submission.get_forms_names_list(),
                    ),
                    "users_to_notify": set(mailing_list),
                    "template": "submission_received_for_services.txt",
                    "submission": submission,
                    "absolute_uri_func": self.request.build_absolute_uri,
                }
                services.send_email_notification(data)

        if "save_continue" in self.request.POST:
            return redirect(
                "submissions:submission_detail",
                submission_id=self.submission.pk,
            )
        else:
            return redirect("submissions:submissions_list")

    def handle_request_validation_form_submission(self, form):
        services.request_submission_validation(
            self.submission,
            form.cleaned_data["departments"],
            self.request.build_absolute_uri,
        )
        messages.success(
            self.request,
            _("La demande #%s a bien été transmise pour validation.")
            % self.submission.pk,
        )

        if "save_continue" in self.request.POST:
            return redirect(
                "submissions:submission_detail",
                submission_id=self.submission.pk,
            )
        else:
            return redirect("submissions:submissions_list")

    def handle_validation_form_submission(self, form):
        validation_object = models.SubmissionValidation.objects.filter(
            submission_id=self.submission.id,
            validated_by_id=self.request.user.id,
        )
        initial_validation_status = (
            (validation_object.first().validation_status)
            if validation_object.exists()
            else models.SubmissionValidation.STATUS_REQUESTED
        )
        form.instance.validated_at = timezone.now()
        form.instance.validated_by = self.request.user
        validation = form.save()

        if validation.validation_status == models.SubmissionValidation.STATUS_APPROVED:
            validation_message = _("Le préavis positif a été enregistré.")
        elif (
            validation.validation_status == models.SubmissionValidation.STATUS_REJECTED
        ):
            validation_message = _("Le préavis négatif a été enregistré.")
        else:
            validation_message = _("Le commentaire a été enregistré.")

        try:
            if not self.submission.get_pending_validations():
                initial_permit_status = self.submission.status
                self.submission.status = models.Submission.STATUS_PROCESSING
                self.submission.save()

                if (
                    initial_permit_status
                    is models.Submission.STATUS_AWAITING_VALIDATION
                    or (
                        initial_permit_status is models.Submission.STATUS_PROCESSING
                        and initial_validation_status
                        is not form.instance.validation_status
                    )
                ):
                    data = {
                        "subject": "{} ({})".format(
                            _(
                                "Les services chargés de la validation d'une demande ont donné leur préavis"
                            ),
                            self.submission.get_forms_names_list(),
                        ),
                        "users_to_notify": self.submission.get_secretary_email(),
                        "template": "submission_validated.txt",
                        "submission": self.submission,
                        "absolute_uri_func": self.request.build_absolute_uri,
                    }
                    services.send_email_notification(data)
            else:
                self.submission.status = models.Submission.STATUS_AWAITING_VALIDATION
                self.submission.save()

        except AttributeError:
            # This is the case when the administrative entity does not have a
            # secretary department associated to a group to which
            # the secretary user belongs.
            pass

        messages.success(self.request, validation_message)

        if "save_continue" in self.request.POST:
            return redirect(
                "submissions:submission_detail",
                submission_id=self.submission.pk,
            )
        else:
            return redirect("submissions:submissions_list")

    def handle_poke(self, form):
        validations = form.save()

        message = ngettext(
            "%s rappel a bien été envoyé.",
            "%s rappels ont bien été envoyés",
            len(validations),
        ) % (len(validations))
        messages.success(self.request, message)

        return redirect("submissions:submissions_list")

    def handle_prolongation_form_submission(self, form):
        form.save()
        if form.instance.prolongation_status:
            success_message = (
                _(
                    "La prolongation de la demande #%s a été traitée et un émail envoyé à l'auteur-e."
                )
                % self.submission.pk
            )

            messages.success(self.request, success_message)

            subject = (
                _("La prolongation de votre demande a été acceptée")
                if form.instance.prolongation_status
                == self.submission.PROLONGATION_STATUS_APPROVED
                else _("La prolongation de votre demande a été refusée")
            )
            data = {
                "subject": "{} ({})".format(
                    subject,
                    form.instance.get_forms_names_list(),
                ),
                "users_to_notify": [form.instance.author.email],
                "template": "submission_prolongation.txt",
                "submission": form.instance,
                "absolute_uri_func": self.request.build_absolute_uri,
            }
            services.send_email_notification(data)

        if "save_continue" in self.request.POST:
            return redirect(
                "submissions:submission_detail",
                submission_id=self.submission.pk,
            )
        else:
            return redirect("submissions:submissions_list")

    def handle_complementary_documents_form_submission(self, form):
        for f in form:
            f.instance.owner = self.request.user
            f.instance.submission = self.submission
            f.save()
            f.save_m2m()

        success_message = (
            _("Les documents ont bien été ajoutés à la demande #%s.")
            % self.submission.pk
        )
        messages.success(self.request, success_message)

        if "save_continue" in self.request.POST:
            target = reverse(
                "submissions:submission_detail",
                kwargs={"submission_id": self.submission.pk},
            )
            query_string = urllib.parse.urlencode(
                {"prev_active_form": models.ACTION_COMPLEMENTARY_DOCUMENTS}
            )
            return redirect(f"{target}?{query_string}")

        return redirect("submissions:submissions_list")

    def handle_request_inquiry_form_submission(self, form):
        # check if we're coming from the confirmation page
        if not form.data.get("confirmation"):
            non_public_documents = []
            for document in form.cleaned_data["documents"]:
                if not document.is_public:
                    non_public_documents.append(document)

            # check if any of the documents aren't public
            # if so, redirect to confirmation page
            if non_public_documents:
                return render(
                    self.request,
                    "submissions/submission_confirm_inquiry.html",
                    {
                        "non_public_documents": non_public_documents,
                        "inquiry_form": form,
                        "submission": self.submission,
                    },
                )
        form.instance.submitter = self.request.user
        form.instance.submission = self.submission

        if form.cleaned_data.get("start_date") == datetime.today().date():
            self.submission.start_inquiry()

        form.save()

        success_message = _("La mise en consultation publique a bien été enregistrée")
        messages.success(self.request, success_message)

        return redirect(
            "submissions:submission_detail",
            submission_id=self.submission.pk,
        )


@require_POST
@login_required
@check_mandatory_2FA
def submission_complementary_document_delete(request, pk):
    document = get_object_or_404(models.SubmissionComplementaryDocument.objects, pk=pk)
    author = document.submission.author

    success_url = reverse(
        "submissions:submission_detail",
        kwargs={"submission_id": document.submission_id},
    )

    if author == request.user and not request.user.is_superuser:
        messages.add_message(
            request,
            messages.ERROR,
            _("L'auteur d'une soumission ne peut pas supprimer ses propres documents"),
        )
        return redirect(success_url)

    if document.owner != request.user and not request.user.is_superuser:
        messages.add_message(
            request,
            messages.ERROR,
            _(
                "Vous pouvez seulement supprimer les documents dont vous êtes propriétaire"
            ),
        )
        return redirect(success_url)

    # Final documents can't be deleted!
    if document.status == models.SubmissionComplementaryDocument.STATUS_FINALE:
        messages.add_message(
            request,
            messages.ERROR,
            _("Les documents finaux ne peuvent pas être supprimés"),
        )
        return redirect(success_url)

    document.delete()

    messages.success(
        request, _("Le document '%s' a été supprimé avec succès") % document.document
    )

    return redirect(success_url)


@method_decorator(login_required, name="dispatch")
@method_decorator(permanent_user_required, name="dispatch")
@method_decorator(check_mandatory_2FA, name="dispatch")
class ComplementaryDocumentDownloadView(View):
    def get(self, request, path, *args, **kwargs):
        return services.download_file(path)


@method_decorator(login_required, name="dispatch")
@method_decorator(check_mandatory_2FA, name="dispatch")
class ArchivedSubmissionListView(SingleTableMixin, ListView):
    model = models.ArchivedSubmission
    template_name = "submissions/archived_submission_list.html"

    permission_error_message = _(
        "Vous n'avez pas les permissions pour archiver cette demande"
    )
    archive_failed_error_message = _("Une erreur est survenue lors de l'archivage")

    def post(self, request, *args, **kwargs):
        if request.POST.get("action") == "archive-requests":
            return self.archive()

        return HttpResponseNotFound(_("Aucune action spécifiée"))

    def get_queryset(self):
        return models.ArchivedSubmission.objects.filter_for_user(
            self.request.user
        ).order_by("-archived_date")

    def get_table_class(self):
        return tables.ArchivedSubmissionsTable

    def archive(self):
        submission_ids = self.request.POST.getlist("to_archive[]")

        if not submission_ids:
            return HttpResponseNotFound(_("Rien à archiver"))

        department = PermitDepartment.objects.filter(
            group__in=self.request.user.groups.all()
        ).first()

        if (
            not self.request.user.is_superuser
            and not department.is_backoffice
            and not department.is_integrator_admin
        ):
            return JsonResponse(
                data={"error": True, "message": self.permission_error_message},
                status=403,
            )
        try:
            with transaction.atomic():
                for submission_id in submission_ids:
                    submission = get_submission_for_user_or_404(
                        self.request.user, submission_id
                    )
                    submission.archive(self.request.user)
        except Exception:
            return JsonResponse(
                data={"message": self.archive_failed_error_message}, status=500
            )

        return JsonResponse({"message": _("Demandes archivées avec succès")})


@method_decorator(login_required, name="dispatch")
@method_decorator(check_mandatory_2FA, name="dispatch")
class ArchivedSubmissionDeleteView(DeleteView):
    model = models.ArchivedSubmission
    success_url = reverse_lazy("submissions:archived_submission_list")

    success_message = _("L'archive #%s a été supprimé avec succès")
    error_message = _("Vous n'avez pas les permissions pour supprimer cette archive")

    def post(self, request, *args, **kwargs):
        try:
            archive = models.ArchivedSubmission.objects.get(pk=kwargs.get("pk"))

            if not self.request.user == archive.archivist:
                messages.error(self.request, self.error_message)
                return redirect(self.success_url)

            return super().post(request, *args, **kwargs)
        except models.ArchivedSubmission.DoesNotExist:
            raise SuspiciousOperation

    def get_success_url(self):
        messages.success(self.request, self.success_message % self.object.pk)
        return self.success_url


@method_decorator(login_required, name="dispatch")
@method_decorator(check_mandatory_2FA, name="dispatch")
class ArchivedSubmissionDownloadView(View):
    permission_error_message = _(
        "Vous n'avez pas les permissions pour télécharger cette archive"
    )
    not_exist_error_message = _("L'archive demandée n'existe pas")

    def get(self, request, *args, **kwargs):
        try:
            return services.download_archives(
                archive_ids=[kwargs.get("pk")], user=self.request.user
            )
        except PermissionDenied:
            error_message = self.permission_error_message
        except ObjectDoesNotExist:
            error_message = self.not_exist_error_message
        except Exception:
            error_message = _(
                "Une erreur est survenue lors de la création du fichier compressé. Veuillez contacter votre administrateur"
            )

        messages.error(request, error_message)
        return redirect(reverse_lazy("submissions:archived_submission_list"))


@method_decorator(login_required, name="dispatch")
@method_decorator(check_mandatory_2FA, name="dispatch")
class ArchivedSubmissionBulkDownloadView(View):
    permission_error_message = _(
        "Vous n'avez pas les permissions pour télécharger ces archives"
    )
    info_message = _("Rien à télécharger")
    not_exist_error_message = _("Une des archives demandées n'existe pas")

    def get(self, request, *args, **kwargs):
        to_download = self.request.GET.getlist("to_download")
        if not to_download:
            messages.info(request, self.info_message)
            return redirect(reverse_lazy("submissions:archived_submission_list"))

        try:
            return services.download_archives(
                archive_ids=to_download, user=self.request.user
            )
        except PermissionDenied:
            error_message = self.permission_error_message
        except ObjectDoesNotExist:
            error_message = self.not_exist_error_message
        except Exception:
            error_message = _(
                "Une erreur est survenue lors de la création du fichier compressé. Veuillez contacter votre administrateur"
            )

        messages.error(request, error_message)
        return redirect(reverse_lazy("submissions:archived_submission_list"))


def anonymous_submission_sent(request):
    return render(
        request,
        "submissions/submission_anonymous_sent.html",
        {},
    )


def validate_captcha_and_render_page(request, entity):
    # Validate captcha and temporary user connection
    captcha_refresh_url = (
        "/" + settings.PREFIX_URL + "captcha/refresh/"
        if settings.PREFIX_URL
        else "/captcha/refresh/"
    )
    if not services.is_anonymous_request_logged_in(request, entity):
        # Captcha page
        if request.method == "POST":
            anonymous_request_form = forms.AnonymousRequestForm(request.POST)
            if anonymous_request_form.is_valid():
                # Perform temporary login
                services.login_for_anonymous_request(request, entity)
            else:
                return render(
                    request,
                    "submissions/submission_anonymous_captcha.html",
                    {
                        "anonymous_request_form": anonymous_request_form,
                        "captcha_refresh_url": captcha_refresh_url,
                    },
                )
        else:
            return render(
                request,
                "submissions/submission_anonymous_captcha.html",
                {
                    "anonymous_request_form": forms.AnonymousRequestForm(),
                    "captcha_refresh_url": captcha_refresh_url,
                },
            )

    return False


def manage_steps_anonymous_form(form_category, entity, request, anonymous_forms):
    if not anonymous_forms:
        raise Http404

    # Never create a second submission for the same temp_author
    submission, _ = models.Submission.objects.get_or_create(
        administrative_entity=entity,
        author=request.user,
    )

    # If filter combinations return only one anonymous_forms object,
    # this combination must be set on submission object
    if len(anonymous_forms) == 1:
        submission.forms.set(anonymous_forms)

    steps = get_anonymous_steps(
        form_category=form_category,
        user=request.user,
        submission=submission,
        current_site=get_current_site(request),
    )

    for step_type, step in steps.items():
        if step and step.enabled and not step.completed:
            return redirect(step.url)


def get_anonymous_submission_by_tags(request, entityfilter, typefilter):
    # Validate entity
    entities = AdministrativeEntity.objects.public().filter_by_tags(entityfilter)
    if len(entities) != 1:
        raise Http404
    entity = entities[0]

    render_page = validate_captcha_and_render_page(request, entity)
    if render_page:
        return render_page

    # Validate type
    form_categories = (
        models.FormCategory.objects.filter(forms__is_anonymous=True)
        .filter_by_tags(typefilter)
        .distinct()
        .values_list("pk", flat=True)
    )

    if len(form_categories) != 1:
        raise Http404
    form_category = form_categories[0]

    # Validate available work objects types
    anonymous_forms = models.Form.anonymous_objects.filter(
        administrative_entities=entity,
        category=form_category,
    )

    return manage_steps_anonymous_form(form_category, entity, request, anonymous_forms)


def get_anonymous_submission_by_slug(request, quick_access_slug):
    anonymous_selected_forms = get_selectable_form(
        user=request.user, quick_access_slug=quick_access_slug, is_anonymous=True
    )

    if not anonymous_selected_forms:
        raise Http404

    if anonymous_selected_forms:
        entities = anonymous_selected_forms.administrative_entities.all()
    else:
        raise Http404

    # Validate entity
    if len(entities) != 1:
        raise Http404
    entity = entities[0]

    render_page = validate_captcha_and_render_page(request, entity)
    if render_page:
        return render_page

    # Validate type
    form_categories = models.FormCategory.objects.filter(
        forms__is_anonymous=True, forms__id=anonymous_selected_forms.pk
    ).values_list("pk", flat=True)

    if len(form_categories) != 1:
        raise Http404
    form_category = form_categories[0]

    anonymous_forms = models.Form.anonymous_objects.filter(
        id=anonymous_selected_forms.pk
    )

    return manage_steps_anonymous_form(form_category, entity, request, anonymous_forms)


def anonymous_submission(request):
    # Logout silently any real user
    if request.user.is_authenticated and not request.user.userprofile.is_temporary:
        logout(request)

    # Accept only non-logged users, or temporary users
    if not request.user.is_anonymous and not request.user.userprofile.is_temporary:
        raise Http404

    # Validate tags
    entityfilter = request.GET.getlist("entityfilter")
    typefilter = request.GET.getlist("typefilter")
    quick_access_slug = request.GET.get("form")

    # Selects the way to retrieve the anonymous submission to prevent code duplication
    if entityfilter and typefilter:
        return get_anonymous_submission_by_tags(request, entityfilter, typefilter)
    elif quick_access_slug:
        return get_anonymous_submission_by_slug(request, quick_access_slug)
    else:
        raise Http404


@redirect_bad_status_to_detail
@login_required
@user_passes_test(has_profile)
@permanent_user_required
@check_mandatory_2FA
def submission_select_administrative_entity(request, submission_id=None):
    current_site = get_current_site(request)

    submission = (
        get_submission_for_edition(request.user, submission_id)
        if submission_id
        else None
    )

    quick_access_slug = request.GET.get("form")
    if not submission and quick_access_slug:
        form = get_selectable_form(
            user=request.user, quick_access_slug=quick_access_slug, is_anonymous=False
        )

        if form:
            entities = form.administrative_entities.all()

            if len(entities) == 1:
                submission = models.Submission.objects.create(
                    administrative_entity=entities[0],
                    author=request.user,
                )
                submission.forms.set([form])

                steps = get_progress_bar_steps(request=request, submission=submission)
                return redirect(steps[StepType.FIELDS].url)

    entity_tags = request.GET.getlist("entityfilter")
    entities = get_selectable_entities(
        user=request.user,
        current_site=current_site,
        submission=submission,
        entity_tags=entity_tags,
    )

    if not submission and len(entities) == 1:
        submission = models.Submission.objects.create(
            administrative_entity=entities[0],
            author=request.user,
        )

        selectable_categories = get_selectable_categories(
            submission=submission, category_tags=request.GET.getlist("typefilter")
        )

        candidate_forms = Form.objects.get_default_forms(
            administrative_entity=submission.administrative_entity,
            user=request.user,
            limit_to_categories=selectable_categories,
        )

        # If filter combinations return only one form object that is not exceeded,
        # this combination must be set on submission object
        if len(candidate_forms) == 1 and all(
            [
                not candidate_form.has_exceeded_maximum_submissions(request.user)
                for candidate_form in candidate_forms
            ]
        ):
            submission.forms.set(candidate_forms)

        steps = get_progress_bar_steps(request=request, submission=submission)
        return redirect(get_next_step(steps, StepType.ADMINISTRATIVE_ENTITY).url)

    steps_context = progress_bar_context(
        request=request,
        submission=submission,
        current_step_type=StepType.ADMINISTRATIVE_ENTITY,
    )

    administrative_entity_form = forms.AdministrativeEntityForm(
        instance=submission,
        administrative_entities=entities,
        data=request.POST if request.method == "POST" else None,
    )

    if request.method == "POST" and administrative_entity_form.is_valid():
        submission = administrative_entity_form.save(author=request.user)
        selectable_categories = get_selectable_categories(
            submission=submission, category_tags=request.GET.getlist("typefilter")
        )

        submission_forms = Form.objects.get_default_forms(
            administrative_entity=submission.administrative_entity,
            user=request.user,
            limit_to_categories=selectable_categories,
        )
        if submission_forms:
            submission.set_selected_forms(submission_forms)

        steps = get_progress_bar_steps(request=request, submission=submission)

        return redirect(get_next_step(steps, StepType.ADMINISTRATIVE_ENTITY).url)

    return render(
        request,
        "submissions/submission_select_administrative_entity.html",
        {
            "form": administrative_entity_form,
            "submission": submission,
            "entityfilter": entity_tags,
            **steps_context,
        },
    )


@redirect_bad_status_to_detail
@login_required
@check_mandatory_2FA
def submission_select_forms(request, submission_id):
    """
    Step to select forms. This view supports either editing an existing submission (if
    `submission_id` is set) or creating a new submission.
    """
    submission = get_submission_for_edition(request.user, submission_id)
    steps_context = progress_bar_context(
        request=request,
        submission=submission,
        current_step_type=StepType.FORMS,
    )

    if submission.administrative_entity.is_single_form_submissions:
        form_class = forms.FormsSingleSelectForm
        steps_context["current_step_title"] = config.FORMS_SINGLE_STEP
    else:
        form_class = forms.FormsSelectForm
        steps_context["current_step_title"] = config.FORMS_STEP

    categories_filters = request.GET.getlist("typefilter")
    if categories_filters:
        selectable_categories = models.FormCategory.objects.filter_by_tags(
            categories_filters
        ).values_list("pk", flat=True)
    else:
        selectable_categories = None

    if request.method == "POST":
        forms_selection_form = form_class(
            data=request.POST,
            instance=submission,
            user=request.user,
            form_categories=selectable_categories,
        )

        if forms_selection_form.is_valid():
            submission = forms_selection_form.save()
            steps = get_progress_bar_steps(request=request, submission=submission)

            return redirect(get_next_step(steps, StepType.FORMS).url)
    else:
        forms_selection_form = form_class(
            instance=submission,
            user=request.user,
            form_categories=selectable_categories,
        )

    return render(
        request,
        "submissions/submission_select_forms.html",
        {
            "forms_selection_form": forms_selection_form,
            "submission": submission,
            "typefilter": categories_filters,
            **steps_context,
        },
    )


@redirect_bad_status_to_detail
@login_required
@check_mandatory_2FA
def submission_fields(request, submission_id):
    """
    Step to input fields values for the given submission.
    """
    submission = get_submission_for_edition(request.user, submission_id)
    steps_context = progress_bar_context(
        request=request,
        submission=submission,
        current_step_type=StepType.FIELDS,
    )
    prices_form = None
    requires_online_payment = False

    if submission.requires_online_payment():
        form_payment = submission.get_form_for_payment()
        if form_payment is not None:
            requires_online_payment = form_payment.requires_online_payment

    if request.method == "POST":
        # Disable `required` fields validation to allow partial save
        form = forms.FieldsForm(
            instance=submission, data=request.POST, enable_required=False
        )
        prices_form_valid = True
        if (
            requires_online_payment
            and submission.status == models.Submission.STATUS_DRAFT
        ):
            prices_form = forms.FormsPriceSelectForm(
                instance=submission, data=request.POST
            )
            if prices_form.is_valid():
                prices_form.save()
            else:
                prices_form_valid = False
        if form.is_valid() and prices_form_valid:
            form.save()

            return redirect(get_next_step(steps_context["steps"], StepType.FIELDS).url)
    else:
        form = forms.FieldsForm(instance=submission, enable_required=False)
        if requires_online_payment:
            prices_form = forms.FormsPriceSelectForm(instance=submission)

    return render(
        request,
        "submissions/submission_fields.html",
        {
            "submission": submission,
            "submission_form": form,
            "prices_form": prices_form,
            **steps_context,
        },
    )


@redirect_bad_status_to_detail
@login_required
@permanent_user_required
@check_mandatory_2FA
def submission_prolongation(request, submission_id):
    """
    Request prolongation interface for the Permit author.
    """

    if not submission_id:
        messages.success(request, _("Un id de permis valable est requis"))
        return redirect("submissions:submissions_list")

    try:
        submission = get_submission_for_prolongation(request.user, submission_id)
    except NonProlongableSubmission:
        messages.error(request, _("La demande de permis ne peut pas être prolongée."))
        return redirect("submissions:submissions_list")

    if request.method == "POST":
        form = forms.SubmissionProlongationForm(instance=submission, data=request.POST)
        del form.fields["prolongation_status"]
        del form.fields["prolongation_comment"]

        if form.is_valid():
            obj = form.save(commit=False)
            obj.prolongation_status = submission.PROLONGATION_STATUS_PENDING
            obj.save()

            # Send the email to the services
            messages.success(request, _("Votre demande de prolongation a été envoyée"))

            data = {
                "subject": "{} ({})".format(
                    _("Une demande de prolongation vient d'être soumise"),
                    submission.get_forms_names_list(),
                ),
                "users_to_notify": submission.get_secretary_email(),
                "template": "submission_prolongation_for_services.txt",
                "submission": form.instance,
                "absolute_uri_func": request.build_absolute_uri,
            }
            services.send_email_notification(data)

            return redirect("submissions:submissions_list")
    else:
        if submission.author != request.user:
            messages.error(
                request,
                _("Vous ne pouvez pas demander une prolongation pour le permis #%s.")
                % submission.pk,
            )
            return redirect("submissions:submissions_list")

        if submission.prolongation_date and (
            submission.prolongation_status
            in [
                submission.PROLONGATION_STATUS_PENDING,
                submission.PROLONGATION_STATUS_REJECTED,
            ]
        ):
            messages.error(
                request,
                _(
                    "Une demande de prolongation pour le permis #%s est en attente ou a été refusée."
                )
                % submission.pk,
            )
            return redirect("submissions:submissions_list")

        form = forms.SubmissionProlongationForm(instance=submission)
        del form.fields["prolongation_status"]
        del form.fields["prolongation_comment"]

    return render(
        request,
        "submissions/submission_prolongation.html",
        {
            "submission": submission,
            "submission_prolongation_form": form,
        },
    )


@redirect_bad_status_to_detail
@login_required
@check_mandatory_2FA
def submission_appendices(request, submission_id):
    """
    Step to upload appendices for the given submission.
    """
    submission = get_submission_for_edition(request.user, submission_id)
    steps_context = progress_bar_context(
        request=request,
        submission=submission,
        current_step_type=StepType.APPENDICES,
    )

    if request.method == "POST":
        form = forms.AppendicesForm(
            instance=submission,
            data=request.POST,
            files=request.FILES,
            enable_required=False,
        )

        if form.is_valid():
            try:
                form.save()

                return redirect(
                    get_next_step(steps_context["steps"], StepType.APPENDICES).url
                )
            except:
                messages.error(
                    request,
                    _("Une erreur est survenue lors de l'upload de fichier."),
                )
    else:
        form = forms.AppendicesForm(instance=submission, enable_required=False)

    fields_by_form = form.get_form_fields_by_form()

    return render(
        request,
        "submissions/submission_appendices.html",
        {
            "submission": submission,
            "forms": fields_by_form,
            **steps_context,
        },
    )


@redirect_bad_status_to_detail
@login_required
@check_mandatory_2FA
def submission_contacts(request, submission_id):
    submission = get_submission_for_edition(request.user, submission_id)
    steps_context = progress_bar_context(
        request=request,
        submission=submission,
        current_step_type=StepType.CONTACTS,
    )
    requires_payment = submission.requires_payment()
    has_any_dynamic_contacts_forms = submission.has_any_dynamic_contacts_forms()

    creditorform = forms.SubmissionCreditorForm(
        request.POST or None, instance=submission
    )

    if request.method == "POST":
        formset = forms.get_submission_contacts_formset_initiated(
            submission, data=request.POST
        )
        if formset.is_valid() and creditorform.is_valid():
            for form in formset:
                if form.has_changed():
                    form.save(submission=submission)
            models.Submission.objects.filter(pk=submission_id).update(
                creditor_type=creditorform.instance.creditor_type
            )

            return redirect(
                get_next_step(steps_context["steps"], StepType.CONTACTS).url
            )
    else:
        formset = forms.get_submission_contacts_formset_initiated(submission)

    userprofile = {
        "email": request.user.email,
        "first_name": request.user.first_name,
        "last_name": request.user.last_name,
        "company_name": request.user.userprofile.company_name,
        "vat_number": request.user.userprofile.vat_number,
        "address": request.user.userprofile.address,
        "zipcode": request.user.userprofile.zipcode,
        "city": request.user.userprofile.city,
        "phone": request.user.userprofile.phone_first,
    }

    if settings.AUTHOR_IBAN_VISIBLE:
        userprofile["iban"] = request.user.userprofile.iban

    return render(
        request,
        "submissions/submission_contacts.html",
        {
            "formset": formset,
            "creditorform": creditorform,
            "submission": submission,
            "requires_payment": requires_payment,
            "has_any_dynamic_contacts_forms": has_any_dynamic_contacts_forms,
            "userprofile": userprofile,
            **steps_context,
        },
    )


@login_required
@check_mandatory_2FA
def submission_geo_time(request, submission_id):
    submission = get_submission_for_user_or_404(request.user, submission_id)
    steps_context = progress_bar_context(
        request=request,
        submission=submission,
        current_step_type=StepType.GEO_TIME,
    )
    can_have_multiple_ranges = submission.can_have_multiple_ranges()

    SubmissionGeoTimeFormSet = modelformset_factory(
        models.SubmissionGeoTime,
        form=forms.SubmissionGeoTimeForm,
        extra=0,
        min_num=1,
        can_delete=can_have_multiple_ranges,
    )
    formset = SubmissionGeoTimeFormSet(
        request.POST if request.method == "POST" else None,
        form_kwargs={"submission": submission},
        queryset=submission.geo_time.filter(
            comes_from_automatic_geocoding=False, form=None, field=None
        ).all(),
    )

    if request.method == "POST":
        if formset.is_valid():
            with transaction.atomic():
                formset.save()

                for obj in formset.deleted_objects:
                    if obj.pk:
                        obj.delete()

            return redirect(
                get_next_step(steps_context["steps"], StepType.GEO_TIME).url
            )

    title_step = get_geo_step_name_title(submission.get_geotime_required_info())
    return render(
        request,
        "submissions/submission_geo_time.html",
        {
            "formset": formset,
            "submission": submission,
            "can_have_multiple_ranges": can_have_multiple_ranges,
            "geo_title": title_step["title"],
            "geo_step": title_step["step_name"],
            **steps_context,
        },
    )


@login_required
@check_mandatory_2FA
def submission_media_download(request, property_value_id):
    """
    Send the file referenced by the given property value.
    """
    field_value = get_object_or_404(
        models.FieldValue.objects.filter(field__input_type=Field.INPUT_TYPE_FILE),
        pk=property_value_id,
        selected_form__submission__in=models.Submission.objects.filter_for_user(
            request.user
        ),
    )
    file = field_value.get_value()
    mime_type, encoding = mimetypes.guess_type(file.name)

    response = StreamingHttpResponse(file, content_type=mime_type)
    response["Content-Disposition"] = 'attachment; filename="' + file.name + '"'
    return response


@method_decorator(login_required, name="dispatch")
@method_decorator(check_mandatory_2FA, name="dispatch")
@method_decorator(permanent_user_required, name="dispatch")
class SubmissionList(PandasExportMixin, SingleTableMixin, FilterView):
    paginate_by = int(os.environ["PAGINATE_BY"])
    template_name = "submissions/submissions_list.html"

    def _get_form_filter(self):
        return self.request.GET.get("forms", None)

    def get_queryset(self):
        form_filter = self._get_form_filter()
        qs = (
            (
                models.Submission.objects.filter_for_user(
                    self.request.user,
                    form_filter=form_filter,
                )
            )
            .prefetch_related(
                Prefetch(
                    "forms",
                    queryset=Form.objects.select_related("category"),
                )
            )
            .order_by(
                F("sent_date").desc(nulls_last=False),
                F("created_at").desc(nulls_last=True),
            )
        )

        if form_filter is not None:
            qs = qs.prefetch_related("selected_forms__field_values__field")

        return qs

    def get_table_data(self):
        form_filter = self._get_form_filter()
        if form_filter:
            return [
                CustomFieldValueAccessibleSubmission(obj) for obj in self.object_list
            ]
        else:
            return self.object_list

    def get_pandas_table_data(self):
        return self.object_list

    def is_department_user(self):
        return self.request.user.groups.filter(permit_department__isnull=False).exists()

    def _get_extra_column_specs(self, form_filter):
        extra_column_specs = dict()
        for submission in self.object_list:
            for form, fields in submission.get_fields_by_form(
                [
                    models.Field.INPUT_TYPE_FILE_DOWNLOAD,
                    models.Field.DISPLAY_TITLE,
                    models.Field.DISPLAY_TEXT,
                ],
            ):
                if str(form.pk) != form_filter:
                    continue
                for field in fields:
                    field_id = f"{form_filter}_{field.id}"
                    if field_id not in extra_column_specs:
                        extra_column_specs[field_id] = tableslib.Column(
                            verbose_name=field.name,
                            orderable=True,
                            accessor=f"#{field_id}",
                        )
        return list(extra_column_specs.items())

    def is_exporting(self):
        return bool(self.request.GET.get(self.export_trigger_param, None))

    def get_table_class(self):
        form_filter = self._get_form_filter()

        if self.is_department_user():
            if form_filter:
                extra_columns = self._get_extra_column_specs(form_filter)
                extra_column_names = tuple([col_name for col_name, __ in extra_columns])
            else:
                extra_column_names = tuple()

            if config.ENABLE_GEOCALENDAR:
                extra_column_names += tuple(
                    ["shortname", "is_public", "is_public_agenda"]
                )

            table_class = (
                tables.DepartmentSubmissionsExportTable
                if self.is_exporting()
                else tables.DepartmentSubmissionsHTMLTable
            )
            table_class = get_custom_dynamic_table(table_class, extra_column_names)
        else:
            table_class = (
                tables.OwnSubmissionsExportTable
                if self.is_exporting()
                else tables.OwnSubmissionsHTMLTable
            )
        return table_class

    def get_table_kwargs(self):
        form_filter = self._get_form_filter()
        if form_filter:
            return {"extra_column_specs": self._get_extra_column_specs(form_filter)}
        return {}

    def get_filterset_class(self):
        return (
            filters.DepartmentSubmissionFilterSet
            if self.is_department_user()
            else filters.OwnSubmissionFilterSet
        )

    def get_context_data(self, **kwargs):
        context = super().get_context_data(**kwargs)
        params = {key: value[0] for key, value in dict(self.request.GET).items()}
        context["display_clear_filters"] = bool(params)
        params.update({"_export": "xlsx"})
        context["export_csv_url_params_simple"] = urllib.parse.urlencode(params)
        params.update({"_advanced": True})
        context["export_csv_url_params_advanced"] = urllib.parse.urlencode(params)
        context["user_is_backoffice_or_integrator"] = self.request.user.groups.filter(
            Q(permit_department__is_backoffice=True)
            | Q(permit_department__is_integrator_admin=True),
        ).exists()
        return context


# FIXME rename to submission_request_validation?
@redirect_bad_status_to_detail
@login_required
@check_mandatory_2FA
def submission_submit(request, submission_id):
    submission = get_submission_for_edition(request.user, submission_id)

    incomplete_steps = [
        step.url
        for step in get_progress_bar_steps(request, submission).values()
        if step.errors_count and step.url
    ]

    if request.method == "POST":
        if incomplete_steps:
            raise SuspiciousOperation

        services.submit_submission(submission, request)
        return redirect("submissions:submissions_list")

    should_go_to_payment = (
        submission.requires_online_payment()
        and submission.status == models.Submission.STATUS_DRAFT
    )

    if submission.submission_price and not submission.submission_price.amount:
        should_go_to_payment = False

    return render(
        request,
        "submissions/submission_submit.html",
        {
            "submission": submission,
            "should_go_to_payment": should_go_to_payment,
            "has_any_form_with_exceeded_submissions": submission.has_any_form_with_exceeded_submissions(
                request.user
            ),
            "directives": submission.get_submission_directives(),
            "incomplete_steps": incomplete_steps,
            **progress_bar_context(
                request=request,
                submission=submission,
                current_step_type=StepType.SUBMIT,
            ),
        },
    )


@redirect_bad_status_to_detail
@login_required
@check_mandatory_2FA
def submission_submit_confirmed(request, submission_id):
    submission = get_submission_for_edition(request.user, submission_id)
    if submission.has_any_form_with_exceeded_submissions(request.user):
        messages.add_message(
            request,
            messages.ERROR,
            submission.get_maximum_submissions_message(),
        )
        return redirect("submissions:submission_submit", submission_id=submission_id)

    if not submission.forms.exists():
        messages.add_message(
            request,
            messages.ERROR,
            _("Il est impossible d'envoyer un formulaire sans objet."),
        )
        return redirect(
            "submissions:submission_select_forms", submission_id=submission_id
        )

    if (
        submission.requires_online_payment()
        and submission.status == models.Submission.STATUS_DRAFT
    ):
        if not submission.submission_price.amount:
            # Submission price is 0
            processor = get_payment_processor(submission.get_form_for_payment())
            empty_transaction = processor.create_free_transaction(submission)
            submission.generate_and_save_pdf("confirmation", empty_transaction)

    incomplete_steps = [
        step.url
        for step in get_progress_bar_steps(request, submission).values()
        if step.errors_count and step.url
    ]

    if incomplete_steps:
        raise SuspiciousOperation

    services_to_notify_and_message = models.FieldValue.objects.filter(
        selected_form__submission=submission, value={"val": True}
    ).values_list(
        "field__services_to_notify", "field__message_for_notified_services", named=True
    )

    if services_to_notify_and_message.exists():
        for notification in services_to_notify_and_message:
            services_to_notify = notification.field__services_to_notify
            message_for_notified_services = (
                notification.field__message_for_notified_services
                if notification.field__message_for_notified_services
                else None
            )
            mailing_list = []
            emails_addresses = services_to_notify.replace("\n", ",").split(",")
            mailing_list += [
                ea.strip()
                for ea in emails_addresses
                if services.validate_email(ea.strip())
            ]
            if mailing_list:
                data = {
                    "subject": "{} ({})".format(
                        _("Votre service à été mentionné dans une demande/annonce"),
                        submission.get_forms_names_list(),
                    ),
                    "users_to_notify": set(mailing_list),
                    "template": "submission_submitted_with_mention.txt",
                    "submission": submission,
                    "absolute_uri_func": request.build_absolute_uri,
                    "message_for_notified_services": message_for_notified_services,
                }
                services.send_email_notification(data)

    # Only submit request when it's editable by author, to prevent a "raise SuspiciousOperation"
    # When editing a submission, submit isn't required to save the modifications, as every view saves the updates
    if submission.can_be_edited_by_author():
        services.submit_submission(submission, request)

    user_is_backoffice_or_integrator_for_administrative_entity = request.user.groups.filter(
        Q(permit_department__administrative_entity=submission.administrative_entity),
        Q(permit_department__is_backoffice=True)
        | Q(permit_department__is_integrator_admin=True),
    )

    # Backoffice and integrators creating a submission for their own administrative
    # entity, are directly redirected to the permit detail
    # Same flow for requests when submission can't be edited by author
    if (
        user_is_backoffice_or_integrator_for_administrative_entity
        and not submission.can_be_edited_by_author()
    ):
        return redirect("submissions:submission_detail", submission_id=submission_id)
    else:
        if request.user.userprofile.is_temporary and submission.author == request.user:
            try:
                anonymous_user = submission.administrative_entity.anonymous_user
            except ObjectDoesNotExist:
                # Might happen only if the entity's anonymous user has been removed
                # between the creation and the submission of the submission
                raise Http404
            else:
                submission.author = anonymous_user.user
                submission.save()
                temp_user = request.user
                logout(request)
                temp_user.delete()
                return redirect("submissions:anonymous_submission_sent")

        return redirect("submissions:submissions_list")


@redirect_bad_status_to_detail
@login_required
@permanent_user_required
@check_mandatory_2FA
def submission_delete(request, submission_id):
    submission = get_submission_for_edition(request.user, submission_id)

    if request.method == "POST":
        submission.delete()

        return redirect("submissions:submissions_list")

    return render(
        request,
        "submissions/submission_delete.html",
        {"submission": submission},
    )


def submission_approve(request, submission_id):
    return submission_classify(request, submission_id, approve=True)


def submission_reject(request, submission_id):
    return submission_classify(request, submission_id, approve=False)


@login_required
@permanent_user_required
@permission_required("submissions.classify_submission")
@check_mandatory_2FA
def submission_classify(request, submission_id, approve):
    submission = get_submission_for_user_or_404(
        request.user,
        submission_id,
        statuses=[
            models.Submission.STATUS_AWAITING_VALIDATION,
            models.Submission.STATUS_PROCESSING,
        ],
    )
    if not permissions.can_classify_submission(request.user, submission):
        raise Http404

    initial = {
        "status": (
            models.Submission.STATUS_APPROVED
            if approve
            else models.Submission.STATUS_REJECTED
        )
    }
    title = (
        _("Approbation de la demande #%s") if approve else _("Refus de la demande #%s")
    ) % submission.pk

    if request.method == "POST":
        classify_form = forms.SubmissionClassifyForm(
            instance=submission,
            data=request.POST,
            files=request.FILES,
            initial=initial,
        )

        if classify_form.is_valid():
            classify_form.save()

            # Notify the permit author
            data = {
                "subject": "{} ({})".format(
                    _("Votre demande a été traitée et classée"),
                    submission.get_forms_names_list(),
                ),
                "users_to_notify": [submission.author.email],
                "template": "submission_classified.txt",
                "submission": submission,
                "absolute_uri_func": request.build_absolute_uri,
            }
            services.send_email_notification(data)

            # Notify the services
            mailing_list = submission.get_services_to_notify_mailing_list()

            if mailing_list:
                data = {
                    "subject": "{} ({})".format(
                        _("Une demande a été traitée et classée par le secrétariat"),
                        submission.get_forms_names_list(),
                    ),
                    "users_to_notify": set(mailing_list),
                    "template": "submission_classified_for_services.txt",
                    "submission": submission,
                    "absolute_uri_func": request.build_absolute_uri,
                }
                services.send_email_notification(data)

            return redirect("submissions:submissions_list")
    else:
        classify_form = forms.SubmissionClassifyForm(
            instance=submission, initial=initial
        )

    return render(
        request,
        "submissions/submission_classify.html",
        {
            "submission": submission,
            "approve": approve,
            "form": classify_form,
            "title": title,
        },
    )


@login_required
@permanent_user_required
def submission_file_download(request, path):
    """
    Securely download the submission file at the given `path`. The path must start with the submission id, such
    as returned by the `SubmissionFieldFile`.

    If the user doesn't have access to the submission identified by the given id, return an HTTP 404 error.
    """
    try:
        submission_id, _ = path.split("/", maxsplit=1)
    except ValueError:
        raise Http404

    get_submission_for_user_or_404(request.user, submission_id)
    return services.download_file(path)


@login_required
def field_file_download(request, path):
    """
    Download the wot file at the given `path` as an attachment.
    """
    return services.download_file(path)


@login_required
@permanent_user_required
def submissions_search(request):
    terms = request.GET.get("search")

    if len(terms) >= 2:
        submissions = models.Submission.objects.filter_for_user(
            request.user
        ).prefetch_related("price__transactions")
        results = search_submissions(
            search_str=terms, submissions_qs=submissions, limit=5
        )
    else:
        results = []

    return JsonResponse(
        {"results": [search_result_to_json(result) for result in results]}
    )


@login_required
def administrative_entities_geojson(request, administrative_entity_id):
    administrative_entity = AdministrativeEntity.objects.filter(
        id=administrative_entity_id
    )

    geojson = json.loads(
        serialize(
            "geojson",
            administrative_entity,
            geometry_field="geom",
            srid=2056,
            fields=(
                "id",
                "name",
            ),
        )
    )

    return JsonResponse(geojson, safe=False)


def to_service_fees_page(submission_id=None):
    """
    Function to return to the main service fees page.
    """
    target = reverse(
        "submissions:submission_detail",
        kwargs={"submission_id": submission_id},
    )
    query_string = urllib.parse.urlencode({"prev_active_form": "services_fees"})

    return f"{target}?{query_string}"


@redirect_bad_status_to_detail
@login_required
@permanent_user_required
@check_mandatory_2FA
def submission_service_fees(request, submission_id, service_fee_id=None):
    """Docstring"""
    CRUD_ACTIONS = [
        "create",
        "update",
        "delete",
    ]
    action = request.GET.get("action")
    mode = request.GET.get("mode")
    submission = get_submission_service_fee(
        request.user,
        submission_id,
    )
    service_fee = get_service_fee(
        request.user,
        service_fee_id,
    )
    # Department is only needed for create and update
    department = (
        get_departments(request.user).first()
        if action in ("create", "update")
        else None
    )
    if permissions.has_permission_to_manage_service_fees(request.user, submission):
        # GET method is used for form creation, update and delete.
        # Different conditions apply, hence the checks.
        if request.method == "GET":
            initial = (
                {
                    "provided_by": request.user,
                }
                if action == "create"
                else {}
            )
            service_fees_form = forms.ServicesFeesForm(
                submission=submission,
                initial=initial,
                instance=service_fee,
                user=request.user,
                mode=mode,
            )

            services_fees_form_data_qs = service_fees_form.fields[
                "services_fees_type"
            ].queryset.values(
                "name",
                "fix_price",
            )
            data = json.dumps(
                [item for item in services_fees_form_data_qs],
                cls=DjangoJSONEncoder,
                ensure_ascii=False,
            )

            context = {
                "service_fees_form": service_fees_form,
                "data": data,
                "action": action,
                "mode": mode,
            }
            # Disable form instance for all available action values but "update"
            if not request.GET or action == "delete" or action not in CRUD_ACTIONS:
                forms.disable_form(
                    service_fees_form,
                )
                if action != "delete":
                    context.pop("action")

            return render(
                request,
                "submissions/submission_service_fees.html",
                context,
            )
        elif request.method == "POST":
            # POST method is used for form creation, update and delete.
            # Different conditions apply, hence the checks.
            data = request.POST
            if action == "create":
                service_fees_form = forms.ServicesFeesForm(
                    submission=submission,
                    instance=service_fee,
                    data=data,
                    user=request.user,
                    mode=mode,
                )
            elif action == "update":
                service_fees_form = forms.ServicesFeesForm(
                    submission=submission,
                    instance=service_fee,
                    data=data,
                    user=request.user,
                )
            if action in ("create", "update"):
                context = {
                    "service_fees_form": service_fees_form,
                    "action": action,
                    "mode": mode,
                }

            if action == "create":
                cancel_message = _(
                    """Aucune prestation n'a été créée en raison de l'annulation de cette action."""
                )
                success_message = _("La prestation a bien été renseignée.")
            elif action == "update":
                cancel_message = _(
                    """La prestation n'a pas été modifiée en raison de l'annulation de cette action."""
                )
                success_message = _("La prestation a été mise à jour avec succès.")
            elif action == "delete":
                cancel_message = _(
                    """La prestation n'a pas été supprimée en raison de l'annulation de cette action."""
                )
                success_message = _("La prestation a été supprimée avec succès.")
            else:
                cancel_message = _(
                    """Vous êtes de retour à la liste des prestations."""
                )

            if "confirm" in request.POST:
                service_fee.delete()
                messages.success(request, success_message)
                return redirect(to_service_fees_page(submission_id))
            elif "cancel" in request.POST:
                messages.success(request, cancel_message)
                return redirect(to_service_fees_page(submission_id))

            if service_fees_form.is_valid():
                logger.info(_("Le formulaire est valide. Traitement des données."))
                obj = service_fees_form.save(commit=False)
                if action == "create":
                    obj.created_by = request.user

                obj.submission = submission
                obj.updated_by = request.user
                obj.permit_department = department
                obj.save()
                messages.success(request, success_message)

                if action == "create" and "save_continue" in request.POST:
                    return render(
                        request,
                        "submissions/submission_service_fees.html",
                        context,
                    )
                elif "save" in request.POST:
                    return redirect(to_service_fees_page(submission_id))
                else:
                    raise HttpResponse(status=404)
            else:
                error_message = _(
                    "Le formulaire n'est pas valide. Impossible de traiter les données."
                )
                if service_fees_form.is_bound:
                    error_message += f"\nform.errors: {service_fees_form.errors}"
                else:
                    error_message += f"\nform is unbound."

                logger.error(error_message)

                return render(
                    request,
                    "submissions/submission_service_fees.html",
                    context,
                )
        else:
            raise HttpResponse(status=400)
    else:
        raise PermissionError(
            _(
                "Vous n'avez pas les permissions nécessaires pour afficher cette page.\n"
                "Veuillez prendre contact avec votre administrateur."
            )
        )


@method_decorator(login_required, name="dispatch")
@method_decorator(check_mandatory_2FA, name="dispatch")
class ChangeTransactionStatus(View):
    permission_error_message = _(
        "Vous n'avez pas les permissions pour changer le statut de cette transaction."
    )
    not_exist_error_message = _("La transaction demandée n'existe pas.")

    def get(self, request, *args, **kwargs):
        try:
            transaction_id = kwargs.get("transaction_id")
            new_status = request.GET.get("new_status")

            transaction = get_transaction_from_transaction_id(transaction_id)
            submission = transaction.submission_price.submission
            if (
                not permissions.user_has_permission_to_change_transaction_status(
                    request.user, transaction, new_status
                )
                or not transaction.can_have_status_changed
            ):
                raise PermissionDenied

            transaction.set_new_status(new_status)

            if new_status == transaction.STATUS_REFUNDED:
                submission.generate_and_save_pdf("refund", transaction)
                send_refund_email(request, submission)

            redirect_page = reverse_lazy(
                "submissions:submission_detail",
                kwargs={"submission_id": submission.pk},
            )
            redirect_page = f"{redirect_page}?prev_active_form=payments"

            new_status_display = transaction.get_status_display().lower()
            merchant_site = transaction.CHECKOUT_PROCESSOR_ID

            messages.success(
                request,
                mark_safe(
                    _(
                        """Le statut de la transaction {transaction_id} a été mis à jour en
                    <strong>{new_status_display}</strong>
                    """
                    ).format(
                        new_status_display=new_status_display,
                        transaction_id=transaction_id,
                    )
                ),
            )
            if transaction.requires_action_on_merchant_site(new_status):
                messages.warning(
                    request,
                    _(
                        "Ne pas oublier d'également mettre à jour la transaction dans {merchant_site}"
                    ).format(merchant_site=merchant_site),
                )
            return redirect(redirect_page)
        except PermissionDenied:
            error_message = self.permission_error_message
        except ObjectDoesNotExist:
            error_message = self.not_exist_error_message

        messages.error(request, error_message)

        return redirect(reverse_lazy("submissions:submissions_list"))


@method_decorator(login_required, name="dispatch")
class ConfirmTransactionCallback(View):
    def get(self, request, pk, *args, **kwargs):
        transaction = get_transaction_from_id(pk)
        submission = transaction.submission_price.submission

        submission.generate_and_save_pdf("confirmation", transaction)

        if (
            not request.user == submission.author
            or not transaction.status == transaction.STATUS_UNPAID
        ):
            raise PermissionDenied

        processor = get_payment_processor(submission.get_form_for_payment())
        if processor.is_transaction_authorized(transaction):
            transaction.set_paid()
            submission_submit_confirmed(request, submission.pk)

            return render(
                request,
                "submissions/submission_payment_callback_confirm.html",
                {
                    "submission": submission,
                },
            )

        transaction.set_failed()
        return render(
            request,
            "submissions/submission_payment_callback_fail.html",
            {
                "submission": submission,
                "submission_url": reverse(
                    "submissions:submission_submit",
                    kwargs={"submission_id": submission.pk},
                ),
            },
        )


@method_decorator(login_required, name="dispatch")
class FailTransactionCallback(View):
    def get(self, request, pk, *args, **kwargs):
        transaction = get_transaction_from_id(pk)
        submission = transaction.submission_price.submission
        if not request.user == submission.author:
            raise PermissionDenied

        transaction.set_failed()

        return render(
            request,
            "submissions/submission_payment_callback_fail.html",
            {
                "submission": submission,
                "submission_url": reverse(
                    "submissions:submission_fields",
                    kwargs={"submission_id": submission.pk},
                ),
            },
        )


@method_decorator(login_required, name="dispatch")
class SubmissionPaymentRedirect(View):
    def get(self, request, pk, *args, **kwargs):
        submission = models.Submission.objects.get(pk=pk)

        if submission.has_any_form_with_exceeded_submissions(request.user):
            messages.add_message(
                request,
                messages.ERROR,
                submission.get_maximum_submissions_message(),
            )
            return redirect(
                "submissions:submission_submit", submission_id=submission.pk
            )

        if (
            submission.requires_online_payment()
            and submission.status == models.Submission.STATUS_DRAFT
        ) or request.user != submission.author:
            processor = get_payment_processor(submission.get_form_for_payment())
            payment_url = processor.create_transaction_and_return_payment_page_url(
                submission, request
            )
            return redirect(payment_url)

        return redirect(reverse_lazy("submissions:submissions_list"))


# TODO: SET PERMISSIONS
@login_required
@check_mandatory_2FA
def submission_validations_edit(request, submission_id):
    # Check that user is authorize to see submission
    submission = get_object_or_404(
        models.Submission.objects.filter_for_user(request.user), pk=submission_id
    )

    # Check that user is authorized to edit submission validations
    if not permissions.has_permission_to_edit_submission_validations(
        request.user, submission
    ):
        # TODO: be nicer with user
        raise PermissionDenied

    submissionValidationFormset = modelformset_factory(
        models.SubmissionValidation,
        form=forms.SubmissionValidationsForm,
        edit_only=True,
        extra=0,
    )
    # TODO: simlify this double same if-loop.
    if request.method == "POST":
        if request.method == "POST":
            formset = submissionValidationFormset(request.POST)
            if formset.is_valid():
                formset.save()
                if "save_continue" in request.POST:
                    return redirect(
                        "submissions:submission_validations_edit",
                        submission_id=submission_id,
                    )
                else:
                    return redirect(
                        "submissions:submission_detail",
                        submission_id=submission_id,
                    )

    else:
        formset = submissionValidationFormset(
            queryset=models.SubmissionValidation.objects.filter(
                submission=submission_id
            )
        )
    return render(
        request,
        "submissions/submission_validations_edit.html",
        {
            "formset": formset,
        },
    )<|MERGE_RESOLUTION|>--- conflicted
+++ resolved
@@ -75,11 +75,8 @@
 )
 from .tables import (
     CustomFieldValueAccessibleSubmission,
-<<<<<<< HEAD
+    PandasExportMixin,
     ServicesFeesTable,
-=======
-    PandasExportMixin,
->>>>>>> 50aa362d
     TransactionsTable,
     get_custom_dynamic_table,
 )
