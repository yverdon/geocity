<<<<<<< HEAD
from datetime import datetime, timedelta
=======
import collections
import json
from datetime import datetime
from io import BytesIO as IO
>>>>>>> 50aa362d

import django_tables2 as tables
import pandas
from django.conf import settings
from django.core.exceptions import SuspiciousOperation
from django.db.models import Q
from django.http import FileResponse
from django.template.defaultfilters import floatformat
from django.utils import timezone
from django.utils.safestring import mark_safe
from django.utils.translation import gettext_lazy as _
from django_tables2.export.views import ExportMixin
from django_tables2_column_shifter.tables import ColumnShiftTable

from geocity.apps.accounts.models import AdministrativeEntity

from ..api.serializers import SubmissionPrintSerializer
from . import models
<<<<<<< HEAD
from .payments.models import ServicesFees, Transaction
=======
from .payments.models import Transaction
from .permissions import is_backoffice_of_entity
>>>>>>> 50aa362d

ATTRIBUTES = {
    "th": {
        "_ordering": {
            "orderable": "orderable",
            "ascending": "asc",
            "descending": "desc",
        }
    }
}


class CustomFieldValueAccessibleSubmission:
    def __init__(self, original_submission):
        self.original_submission = original_submission

    def __getattr__(self, name):
        # In order to retrieve property values, we need to use a custom accessor format
        if name.startswith("#"):
            form_filter, field_id = name.strip("#").split("_")
            submission_id = self.original_submission.id
            try:
                field_value = models.FieldValue.objects.get(
                    field_id=field_id,
                    selected_form__submission_id=submission_id,
                    selected_form__form_id=form_filter,
                )
                value = field_value.value.get("val", "")
                if (
                    field_value.field.input_type
                    == field_value.field.INPUT_TYPE_CHECKBOX
                ):
                    return _("Oui") if value else _("Non")
                elif (
                    field_value.field.input_type == field_value.field.INPUT_TYPE_NUMBER
                ):
                    return floatformat(value, arg=-2)
                elif (
                    field_value.field.input_type
                    == field_value.field.INPUT_TYPE_LIST_MULTIPLE
                ):
                    return ", ".join(value)
                elif (
                    field_value.field.input_type
                    == field_value.field.INPUT_TYPE_DATE
                    == "date"
                ):
                    return datetime.strptime(value, "%Y-%m-%d").strftime("%d.%m.%Y")
                else:
                    return value
            except models.FieldValue.DoesNotExist:
                return None
        return getattr(self.original_submission, name)


def get_custom_dynamic_table(inherits_from, extra_column_names):
    # In order to define additional columns at runtime, we need a table class factory
    class custom_class(inherits_from):
        class Meta(inherits_from.Meta):
            fields = tuple(inherits_from.Meta.fields) + extra_column_names

    return custom_class


class DynamicColumnsTable(ColumnShiftTable):
    def __init__(self, *args, extra_column_specs=[], **kwargs):
        # Clone the original static column specs to restore it later
        bc = type(self.base_columns)(self.base_columns)

        for extra_name, extra_column in extra_column_specs:
            # Here, "self" is the Metaclass, not the Table's instance
            self.base_columns[extra_name] = extra_column

        ColumnShiftTable.__init__(self, *args, **kwargs)
        # Restore original static specs for future uses
        type(self).base_columns = bc


class SubmissionCheckboxColumn(tables.CheckBoxColumn):
    def render(self, value, bound_column, record):
        default = {
            "type": "checkbox",
            "name": "{}[]".format(bound_column.name),
            "value": value,
            "class": "permit-request",
        }
        if self.is_checked(value, record):
            default.update({"checked": "checked"})

        general = self.attrs.get("input")
        specific = self.attrs.get("td__input")
        attrs = tables.utils.AttributeDict(default, **(specific or general or {}))
        return mark_safe("<input %s/>" % attrs.as_html())

    @property
    def header(self):
        """
        In its default implementation, the header property always returns an input
        for the table header, as we do not want this, we override the function to do
        nothing
        """
        return ""


class GenericSubmissionTable(ColumnShiftTable):
    created_at = tables.Column(
        verbose_name=_("Date de création"),
        attrs=ATTRIBUTES,
        orderable=True,
    )
    sent_date = tables.Column(
        verbose_name=_("Date d'envoi"),
        attrs=ATTRIBUTES,
        orderable=True,
    )
    status = tables.TemplateColumn(
        verbose_name=_("État"),
        template_name="tables/_submission_status.html",
        attrs=ATTRIBUTES,
        orderable=True,
    )
    starts_at_min = tables.Column(
        verbose_name=_("Début"),
        attrs=ATTRIBUTES,
        orderable=True,
    )
    ends_at_max = tables.TemplateColumn(
        verbose_name=_("Fin"),
        template_name="tables/_submission_ends_at.html",
        attrs=ATTRIBUTES,
        orderable=True,
    )
    administrative_entity = tables.Column(
        verbose_name=_("Entité administrative"),
        orderable=False,
    )
    selected_price = tables.TemplateColumn(
        verbose_name=_("Tarif"),
        template_name="tables/_submission_selected_price.html",
        attrs=ATTRIBUTES,
        orderable=False,
    )

    def value_starts_at_min(self, record, value):
        return datetime.strftime(value, "%d.%m.%Y %H:%M") if value else ""

    def value_ends_at_max(self, record, value):
        return datetime.strftime(value, "%d.%m.%Y %H:%M") if value else ""

    def value_created_at(self, record, value):
        return datetime.strftime(value, "%d.%m.%Y %H:%M") if value else ""

    def value_sent_date(self, record, value):
        return datetime.strftime(value, "%d.%m.%Y %H:%M") if value else ""


class SelectableSubmissionTable(ColumnShiftTable):
    check = SubmissionCheckboxColumn(accessor="id", verbose_name="Sélectionner")


class OwnSubmissionsHTMLTable(GenericSubmissionTable, SelectableSubmissionTable):
    forms_html = tables.TemplateColumn(
        verbose_name=_("Objets et types de demandes"),
        orderable=False,
        template_name="tables/_submission_forms.html",
    )
    actions = tables.TemplateColumn(
        template_name="tables/_submission_actions.html",
        verbose_name=_("Actions"),
        orderable=False,
    )

    class Meta:
        model = models.Submission
        fields = (
            "check",
            "id",
            "created_at",
            "sent_date",
            "status",
            "starts_at_min",
            "ends_at_max",
            "selected_price",
            "forms_html",
            "administrative_entity",
        )
        template_name = "django_tables2/bootstrap.html"


class OwnSubmissionsExportTable(GenericSubmissionTable):
    forms_str = tables.TemplateColumn(
        verbose_name=_("Objets et types de demandes"),
        template_name="tables/_submission_forms_str.html",
    )

    class Meta:
        model = models.Submission
        fields = (
            "id",
            "created_at",
            "sent_date",
            "status",
            "starts_at_min",
            "ends_at_max",
            "selected_price",
            "forms_str",
            "administrative_entity",
        )
        template_name = "django_tables2/bootstrap.html"


class GenericDepartmentSubmissionsTable(DynamicColumnsTable, GenericSubmissionTable):
    administrative_entity = tables.Column(
        verbose_name=_("Entité administrative"),
        orderable=False,
    )
    author_fullname = tables.TemplateColumn(
        verbose_name=_("Auteur de la demande"),
        attrs=ATTRIBUTES,
        orderable=True,
        template_name="tables/_submission_author_fullname.html",
    )
    author_details = tables.TemplateColumn(
        verbose_name=_("Coordonnées de l'auteur"),
        attrs=ATTRIBUTES,
        orderable=True,
        template_name="tables/_submission_author_details.html",
    )

    def before_render(self, request):
        self.columns["actions"].column.extra_context = {
            "can_view": (
                request.user.has_perm("submissions.amend_submission")
                or request.user.has_perm("submissions.validate_submission")
                or request.user.has_perm("submissions.modify_submission")
                or request.user.has_perm("submissions.read_submission")
            )
        }


class DepartmentSubmissionsHTMLTable(
    GenericDepartmentSubmissionsTable, SelectableSubmissionTable
):
    forms_html = tables.TemplateColumn(
        verbose_name=_("Objets et types de demandes"),
        orderable=False,
        template_name="tables/_submission_forms.html",
    )
    actions = tables.TemplateColumn(
        template_name="tables/_submission_actions.html",
        verbose_name=_("Actions"),
        orderable=False,
    )

    class Meta:
        model = models.Submission
        fields = [
            "check",
            "id",
            "author_fullname",
            "author_details",
            "created_at",
            "sent_date",
            "status",
            "starts_at_min",
            "ends_at_max",
            "selected_price",
            "forms_html",
            "administrative_entity",
        ]


class DepartmentSubmissionsExportTable(GenericDepartmentSubmissionsTable):
    forms_str = tables.TemplateColumn(
        verbose_name=_("Objets et types de demandes"),
        template_name="tables/_submission_forms_str.html",
    )

    if settings.AUTHOR_IBAN_VISIBLE:
        author_iban = tables.TemplateColumn(
            verbose_name=_("IBAN"),
            template_name="tables/_submission_author_iban.html",
        )

    class Meta:
        model = models.Submission
        fields = [
            "id",
            "author_fullname",
            "author_details",
            "created_at",
            "sent_date",
            "status",
            "starts_at_min",
            "ends_at_max",
            "selected_price",
            "forms_str",
            "administrative_entity",
        ]

        if settings.AUTHOR_IBAN_VISIBLE:
            fields.insert(3, "author_iban")


class ArchivedSubmissionsTable(ColumnShiftTable):
    check = SubmissionCheckboxColumn(accessor="submission_id", verbose_name="Archiver")
    submission_id = tables.Column(verbose_name=_("ID"), orderable=True)
    archived_date = tables.Column(verbose_name=_("Date d'archivage"), orderable=True)
    archivist = tables.Column(verbose_name=_("Archivé par"), orderable=True)
    actions = tables.TemplateColumn(
        template_name="tables/_archived_submission_actions.html",
        verbose_name=_("Actions"),
        orderable=False,
    )

    class Meta:
        model = models.ArchivedSubmission
        fields = (
            "check",
            "submission_id",
            "archived_date",
            "archivist",
        )
        template_name = "django_tables2/bootstrap.html"


class TransactionsTable(tables.Table):
    creation_date = tables.Column(verbose_name=_("Date de création"), orderable=False)
    updated_date = tables.Column(
        verbose_name=_("Date de modification"), orderable=False
    )
    transaction_id = tables.Column(verbose_name=_("ID transaction"), orderable=False)
    amount = tables.Column(verbose_name=_("Montant"), orderable=False)
    currency = tables.Column(verbose_name=_("Devise"), orderable=False)
    status = tables.Column(verbose_name=_("Statut"), orderable=False)
    actions = tables.TemplateColumn(
        template_name="tables/_submission_transactions_table_actions.html",
        verbose_name="",
        orderable=False,
    )

    class Meta:
        model = Transaction
        fields = (
            "transaction_id",
            "creation_date",
            "updated_date",
            "amount",
            "currency",
            "status",
        )
        template_name = "django_tables2/bootstrap.html"


<<<<<<< HEAD
class ServicesFeesTable(tables.Table):
    """Docstring"""

    # def __init__(self, *args, **kwargs):
    #     self.submission = kwargs.pop("submission", None)
    #     disable_fields = kwargs.pop("disable_fields", False)
    #     current_user = kwargs.pop("user", None)

    #     kwargs["initial"] = {
    #         **kwargs.get("initial", {}),
    #         "provided_by": current_user,
    #     }

    #     super().__init__(*args,every **kwargs)

    # TODO: set permissions: pilots can see all service fees.
    # validators can only see validators' service fees.
    # TODO: do a second summary table (based on the classify)
    class MoneteryAmountColumn(tables.Column):
        total_monetary_amount = 0

        def render(self, value, bound_column, record):
            self.total_monetary_amount += value
            return value

        def render_footer(self, bound_column, table):
            return self.total_monetary_amount

    class TimeSpentOnTaskAmountColumn(tables.Column):
        time_spent_on_task_amount = 0

        def render(self, value, bound_column, record):
            self.time_spent_on_task_amount += value.total_seconds()
            return value

        def render_footer(self, bound_column, table):
            return timedelta(seconds=self.time_spent_on_task_amount)

    permit_department = tables.Column(
        verbose_name=_("Service"),
        orderable=True,
        footer=_("Totaux :"),
    )
    services_fees_type = tables.Column(
        verbose_name=_("Prestation"),
        orderable=True,
    )
    provided_by = tables.Column(
        verbose_name=_("Saisie par"),
        orderable=True,
    )
    provided_at = tables.Column(
        verbose_name=_("Date de création"),
        orderable=True,
    )
    time_spent_on_task = TimeSpentOnTaskAmountColumn(
        verbose_name=_("Durée [hh:mm:ss]"),
        orderable=True,
    )
    hourly_rate = tables.Column(
        verbose_name=_("Tarif horaire [CHF]"),
        orderable=True,
    )
    monetary_amount = MoneteryAmountColumn(
        verbose_name=_("Montant [CHF]"),
        orderable=True,
    )
    actions = tables.TemplateColumn(
        # template_name="tables/_submission_actions.html",
        template_name="tables/_submission_service_fees_table_actions.html",
        verbose_name=_("Actions"),
        orderable=False,
    )

    class Meta:
        model = ServicesFees
        fields = (
            "permit_department",
            "services_fees_type",
            "provided_by",
            "provided_at",
            "time_spent_on_task",
            "hourly_rate",
            "monetary_amount",
            # "actions",
        )
        empty_text = _("Le tableau des prestations est actuellement vide.")
        template_name = "django_tables2/bootstrap.html"
=======
class PandasExportMixin(ExportMixin):
    def create_export(self, export_format):
        advanced = self.request.GET.get("_advanced", False)

        if not export_format in ["xlsx"]:
            raise NotImplementedError

        if not advanced:
            return super().create_export(export_format)

        # Retrieve entities associated to the user
        entities = AdministrativeEntity.objects.associated_to_user(self.request.user)

        # Take all submission except status draft
        submissions_qs = self.get_pandas_table_data().filter(
            Q(administrative_entity__in=entities),
            ~Q(status=models.Submission.STATUS_DRAFT),
        )

        # Doesn't export all datas, if there's any submission of an entity where user isn't backoffice
        for submission in submissions_qs:
            if not is_backoffice_of_entity(
                self.request.user, submission.administrative_entity
            ):
                return super().create_export(export_format)

        records = {}

        # Make sure there will be no bypass
        submissions_list = submissions_qs.values_list("id", flat=True)
        visible_submissions_for_user = models.Submission.objects.filter_for_user(
            self.request.user,
        ).values_list("id", flat=True)

        if not all(item in visible_submissions_for_user for item in submissions_list):
            raise SuspiciousOperation

        for submission in submissions_qs:
            list_selected_forms = list(
                submission.selected_forms.values_list("form_id", flat=True)
            )
            sheet_name = "_".join(map(str, list_selected_forms))
            ordered_dict = SubmissionPrintSerializer(submission).data
            ordered_dict.move_to_end("geometry")
            data_dict = dict(ordered_dict)
            data_str = json.dumps(data_dict)
            record = json.loads(data_str, object_pairs_hook=collections.OrderedDict)

            if sheet_name not in records.keys():
                records[sheet_name] = []
            records[sheet_name].append(record)

        now = timezone.now()

        if export_format == "xlsx":
            excel_file = IO()
            excel_writer = pandas.ExcelWriter(excel_file)

            for key in records:
                data_frame = pandas.json_normalize(records[key])
                data_frame.to_excel(excel_writer, sheet_name=key)

            excel_writer.close()
            excel_file.seek(0)
            filename = f"geocity_export_{now:%Y-%m-%d}.xlsx"

            content_type = "content_type='application/vnd.openxmlformats-officedocument.spreadsheetml.sheet'"

        response = FileResponse(
            excel_file,
            filename=filename,
            as_attachment=False,
        )
        response["Content-Type"] = content_type
        response["Content-Disposition"] = f'attachment; filename="{filename}"'

        return response
>>>>>>> 50aa362d
<|MERGE_RESOLUTION|>--- conflicted
+++ resolved
@@ -1,11 +1,7 @@
-<<<<<<< HEAD
-from datetime import datetime, timedelta
-=======
 import collections
 import json
-from datetime import datetime
+from datetime import datetime, timedelta
 from io import BytesIO as IO
->>>>>>> 50aa362d
 
 import django_tables2 as tables
 import pandas
@@ -24,12 +20,8 @@
 
 from ..api.serializers import SubmissionPrintSerializer
 from . import models
-<<<<<<< HEAD
 from .payments.models import ServicesFees, Transaction
-=======
-from .payments.models import Transaction
 from .permissions import is_backoffice_of_entity
->>>>>>> 50aa362d
 
 ATTRIBUTES = {
     "th": {
@@ -384,7 +376,6 @@
         template_name = "django_tables2/bootstrap.html"
 
 
-<<<<<<< HEAD
 class ServicesFeesTable(tables.Table):
     """Docstring"""
 
@@ -473,7 +464,8 @@
         )
         empty_text = _("Le tableau des prestations est actuellement vide.")
         template_name = "django_tables2/bootstrap.html"
-=======
+
+
 class PandasExportMixin(ExportMixin):
     def create_export(self, export_format):
         advanced = self.request.GET.get("_advanced", False)
@@ -550,5 +542,4 @@
         response["Content-Type"] = content_type
         response["Content-Disposition"] = f'attachment; filename="{filename}"'
 
-        return response
->>>>>>> 50aa362d
+        return response