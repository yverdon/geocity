@page {
  font-family: "{{report.layout.font}}";
<<<<<<< HEAD
=======
  /* meta content (see https://www.quackit.com/css/at-rules/css_top-left-corner_at-rule.cfm) */
  @bottom-right-corner {
    content: counter(page);
    display: flex;
    align-items: center;
    justify-content: center;
  }

  @bottom-center {
    content: "{% now "DATETIME_FORMAT" %}";
  }
>>>>>>> cf8a314b
}

.block-page-break {
  page-break-before: always;
}

pre {
  white-space: pre-wrap;
}

table {
  width: 100%;
  border-collapse: collapse;
}

td, th {
  border-bottom: solid 1px;
}

.bold {
  font-weight: bold;
}

/* sections */
.section-map img {
  max-width:100%;
  max-height:100%;
}

.section-author, .section-status {
  width: 49%;
  float: left;
}

.section-map, .section-amendpropertycomment, .section-detail, .section-file, .section-horizontalrule, .section-paragraph, .section-validationcomment, .section-contact, .section-planning {
  width: 100%;
  clear:both;
}

.flex_container {
  display: flex;
  flex-direction: row;
  flex-wrap: wrap;
  justify-content: space-between;
  width: 100%;
}

.flex_item-50 {
  width:48%;
  padding-bottom: 20px;
}

.flex_item-100 {
  width:100%;
  padding-bottom: 20px;
}

.section-status {
  text-align: right;
}

/* flex boxes */
.flex_container {
  display: flex;
  flex-direction: row;
  flex-wrap: wrap;
  /* flex-flow: column wrap; */
  justify-content: flex-start;
  /* align-items: stretch; */
  /* align-content: flex-start; */
  width: 100%;
}

/* Overrides from the layout */
@page {
  /* page size */
  size: {{report.layout.width}}mm {{report.layout.height}}mm;
  margin-top: {{report.layout.margin_top}}mm;
  margin-right: {{report.layout.margin_right}}mm;
  margin-bottom: {{report.layout.margin_bottom}}mm;
  margin-left: {{report.layout.margin_left}}mm;

  /* background */
  {% if report.layout.background %}
  background-image: url("{{report.layout.background.url}}");
  {% endif %}
  background-size: {{report.layout.width}}mm {{report.layout.height}}mm;
  background-position: -{{report.layout.margin_left}}mm -{{report.layout.margin_top}}mm;
}

body {
  font-family: "{{report.layout.font}}";
  font-size: 12px;
}<|MERGE_RESOLUTION|>--- conflicted
+++ resolved
@@ -1,7 +1,5 @@
 @page {
   font-family: "{{report.layout.font}}";
-<<<<<<< HEAD
-=======
   /* meta content (see https://www.quackit.com/css/at-rules/css_top-left-corner_at-rule.cfm) */
   @bottom-right-corner {
     content: counter(page);
@@ -13,7 +11,6 @@
   @bottom-center {
     content: "{% now "DATETIME_FORMAT" %}";
   }
->>>>>>> cf8a314b
 }
 
 .block-page-break {
