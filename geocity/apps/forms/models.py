--- conflicted
+++ resolved
@@ -85,11 +85,7 @@
         """
         forms = self.filter(administrative_entities=administrative_entity)
 
-<<<<<<< HEAD
-        if not user.has_perm("accounts.see_private_requests"):
-=======
         if not user.has_perm("submissions.view_private_submission"):
->>>>>>> 282619ad
             forms = forms.filter(is_public=True)
 
         if limit_to_categories:
@@ -113,11 +109,7 @@
         if site:
             queryset = queryset.filter(sites=site)
 
-<<<<<<< HEAD
-        if not user.has_perm("accounts.see_private_requests"):
-=======
         if not user.has_perm("submissions.view_private_submission"):
->>>>>>> 282619ad
             queryset = queryset.filter(forms__is_public=True)
 
         return queryset
