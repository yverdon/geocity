--- conflicted
+++ resolved
@@ -891,7 +891,6 @@
             "L'API Geoadmin est utilisée afin de trouver un point correspondant à l'adresse. En cas d'échec, le centroïde de l'entité administrative est utilisée <a href=\"https://api3.geo.admin.ch/services/sdiservices.html#search\" target=\"_blank\">Plus d'informations</a>"
         ),
     )
-<<<<<<< HEAD
     map_widget_configuration = models.ForeignKey(
         MapWidgetConfiguration,
         null=True,
@@ -902,10 +901,8 @@
     )
     is_public_when_permitrequest_is_public = models.BooleanField(
         _("Afficher ce champs au grand public si la demande est publique"),
-=======
     public_if_submission_public = models.BooleanField(
         _("Information publique"),
->>>>>>> cfcbb873
         default=False,
         help_text=_(
             """Lorsque cette case est cochée, ce champ est affiché <b>si la demande est rendue publique par le pilote</b>.<br>
