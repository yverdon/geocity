import datetime

from django.contrib.auth.models import AnonymousUser, User
from django.db.models import F, Prefetch, Q
from rest_framework import viewsets
from rest_framework.generics import RetrieveAPIView
from rest_framework.response import Response
from rest_framework.throttling import ScopedRateThrottle

from geocity import geometry
from geocity.apps.django_wfs3.mixins import WFS3DescribeModelViewSetMixin
from geocity.apps.forms.models import Form
from geocity.apps.submissions import search
from geocity.apps.submissions.models import (
    Submission,
    SubmissionGeoTime,
    SubmissionInquiry,
)

from . import permissions, serializers

# ///////////////////////////////////
# DJANGO REST API
# ///////////////////////////////////


class SubmissionGeoTimeViewSet(viewsets.ReadOnlyModelViewSet):
    """
    Events request endpoint usage:
        1.- /rest/events/?show_only_future=true (past events get filtered out)
        2.- /rest/events/?starts_at=2022-01-01
        3.- /rest/events/?ends_at=2020-01-01
        4.- /rest/events/?adminentities=1,2,3

    """

    serializer_class = serializers.SubmissionGeoTimeSerializer
    throttle_scope = "events"
    permission_classes = [permissions.AllowAllRequesters]

    def get_queryset(self):
        """
        This view should return a list of events for which the logged user has
        view permissions or events set as public by pilot
        """

        show_only_future = self.request.query_params.get("show_only_future", None)
        starts_at = self.request.query_params.get("starts_at", None)
        ends_at = self.request.query_params.get("ends_at", None)
        administrative_entities = self.request.query_params.get("adminentities", None)

        base_filter = Q()
        if starts_at:
            start = datetime.datetime.strptime(starts_at, "%Y-%m-%d")
            base_filter &= Q(starts_at__gte=start)
        if ends_at:
            end = datetime.datetime.strptime(ends_at, "%Y-%m-%d")
            base_filter &= Q(ends_at__lte=end)
        if show_only_future == "true":
            base_filter &= Q(ends_at__gte=datetime.datetime.now())
        if administrative_entities:
            base_filter &= Q(
                submission__administrative_entity__in=administrative_entities.split(",")
            )
        base_filter &= ~Q(submission__status=Submission.STATUS_DRAFT)
        # Only allow forms that have at least one geometry type mandatory
        forms_prefetch = Prefetch(
            "submission__forms",
            queryset=Form.objects.filter(
                (
                    Q(has_geometry_point=True)
                    | Q(has_geometry_line=True)
                    | Q(has_geometry_polygon=True)
                )
                & Q(needs_date=True)
            ).select_related("category"),
        )

        today = datetime.datetime.today()
        current_inquiry_prefetch = Prefetch(
            "submission__inquiries",
            queryset=SubmissionInquiry.objects.filter(
                start_date__lte=today, end_date__gte=today
            ),
            to_attr="current_inquiries_filtered",
        )

        qs = (
            SubmissionGeoTime.objects.filter(base_filter)
            .filter(
                Q(
                    submission__in=Submission.objects.filter_for_user(
                        self.request.user,
                    )
                )
                | Q(submission__is_public=True)
                | Q(submission__status=Submission.STATUS_INQUIRY_IN_PROGRESS)
            )
            .prefetch_related(forms_prefetch)
            .prefetch_related(current_inquiry_prefetch)
            .select_related("submission__administrative_entity")
            .select_related("submission__price")
        )

        return qs.order_by("starts_at")


# //////////////////////////////////
# CURRENT USER ENDPOINT
# //////////////////////////////////


class CurrentUserAPIView(RetrieveAPIView):
    """
    Current user endpoint usage:
        /rest/current_user/     shows current user
    """

    serializer_class = serializers.CurrentUserSerializer
    permission_classes = [permissions.AllowAllRequesters]

    def list(self, request, *args, **kwargs):
        queryset = self.filter_queryset(self.get_queryset())

        page = self.paginate_queryset(queryset)
        if page is not None:
            serializer = self.get_serializer(page, many=False)
            return self.get_paginated_response(serializer.data)

        serializer = self.get_serializer(queryset, many=False)
        return Response(serializer.data)

    # Returns the logged user, if there's any
    def get_object(self):
        try:
            return User.objects.get(Q(username=self.request.user))
        except User.DoesNotExist:
            return AnonymousUser()


class SubmissionViewSet(WFS3DescribeModelViewSetMixin, viewsets.ReadOnlyModelViewSet):
    """
    Submission endpoint usage:
        1.- /rest/submissions/?submission_id=1
        2.- /rest/submissions/?form=1
        3.- /rest/submissions/?status=0

        Notes:
            1.- For forms that do not have geometry, the returned
                geometry is a 2x2 meters square around the centroid of the administrative entity geometry
            2.- This endpoint does not filter out items without geometry.
                For forms types that have only point geometry, the returned geometry
                is a polygon of 2x2 meters

            This endpoint is mainly designed for atlas print generation with QGIS Server
            For standard geometric endpoints, please use the following endpoints
            1.- Points: /rest/submissions_point/
            2.- Lines: /rest/submissions_line/
            3.- Polygons: /rest/submissions_polygon/
    """

    throttle_scope = "submissions"
    serializer_class = serializers.SubmissionPrintSerializer
    permission_classes = [permissions.BlockRequesterUserWithoutGroup]

    wfs3_title = "Demandes"
    wfs3_description = "Toutes les demandes"
    wfs3_geom_lookup = "geo_time__geom"  # lookup for the geometry (on the queryset), used to determine bbox
    wfs3_srid = 2056

    def get_throttles(self):
        # Do not throttle API if request is used py print internal service
        throttle_classes = [ScopedRateThrottle]
        return [throttle() for throttle in throttle_classes]

    def get_queryset(self, geom_type=None):
        """
        This view should return a list of submissions for which the logged user has
        view permissions
        """
        user = self.request.user
        filters_serializer = serializers.SubmissionFiltersSerializer(
            data={
                # FIXME inform API consumers of query params changes
                # works_object_type -> form
                # permit_request_id -> submission_id
                "form": self.request.query_params.get("form"),
                "status": self.request.query_params.get("status"),
                "submission_id": self.request.query_params.get("submission_id"),
            }
        )
        filters_serializer.is_valid(raise_exception=True)
        filters = filters_serializer.validated_data

        base_filter = Q()

        if filters["form"]:
            base_filter &= Q(forms=filters["form"])

        if filters["status"]:
            base_filter &= Q(status=filters["status"])

        if filters["submission_id"]:
            base_filter &= Q(pk=filters["submission_id"])

        geom_qs = SubmissionGeoTime.objects.all()
        # filter item which have the geom_type in their geometry column
        if geom_type:
            geom_qs = geom_qs.annotate(
                geom_type=geometry.GeomStAsText(
                    F("geom"),
                )
            )
            if geom_type == "lines":
                geom_qs = geom_qs.filter(geom_type__contains="LINE")
            if geom_type == "points":
                geom_qs = geom_qs.filter(geom_type__contains="POINT")
            if geom_type == "polygons":
                geom_qs = geom_qs.filter(geom_type__contains="POLY")
            base_filter &= Q(
                id__in=set(geom_qs.values_list("submission_id", flat=True))
            )

        geotime_prefetch = Prefetch("geo_time", queryset=geom_qs)
        forms_prefetch = Prefetch(
            "forms",
            queryset=Form.objects.select_related("category"),
        )

        today = datetime.datetime.today()
        current_inquiry_prefetch = Prefetch(
            "inquiries",
            queryset=SubmissionInquiry.objects.filter(
                start_date__lte=today, end_date__gte=today
            ),
            to_attr="current_inquiries_filtered",
        )

        qs = (
            Submission.objects.filter(base_filter)
            .filter(
                Q(
                    id__in=Submission.objects.filter_for_user(
                        user,
                    )
                )
            )
            .prefetch_related(forms_prefetch)
            .prefetch_related(geotime_prefetch)
<<<<<<< HEAD
            .prefetch_related("selected_forms")
            .prefetch_related(current_inquiry_prefetch)
            .select_related("administrative_entity")
=======
            .prefetch_related("selected_forms", "contacts")
            .select_related(
                "administrative_entity",
                "author",
                "price",
            )
>>>>>>> b7e1eaf6
        )

        return qs


class SubmissionDetailsViewSet(
    WFS3DescribeModelViewSetMixin, viewsets.ReadOnlyModelViewSet
):
    """
    Submissions details endpoint usage:
        1.- /rest/submissions_details/?submission_id=1
    Liste types :
    - address
    - checkbox
    - date
    - file
    - list_multiple
    - list_single
    - number
    - regex
    - text
    - title
    """

    throttle_scope = "submissions_details"
    serializer_class = serializers.SubmissionDetailsSerializer
    permission_classes = [permissions.AllowAllRequesters]

    def get_queryset(self, geom_type=None):
        """
        This view should return a list of submissions for which the logged user has
        view permissions.

        # TODO: In another story, implement the difference between anonymous and user. Group public/private with inquiry status in the same section of form or add buttons to make public permanent
        # TODO: Update test_api_submissions_details_user
        +---------+---------------------------++---------+---------++---------+---------++---------+---------++---------------------------------------------------------------------------------+
        |         |                           || Public  | Private || Public  | Private || Public  | Private ||                                                                                 |
        + Status  + Status name               ++---------+---------++---------+---------++---------+---------++ Comment                                                                         +
        |         |                           || Anonym. | Anonym. || User    | User    || Trusted | Trusted ||                                                                                 |
        +=========+===========================++=========+=========++=========+=========++=========+=========++=================================================================================+
        |         |                           ||         |         ||         |         ||         |         ||                                                                                 |
        |    0    | DRAFT                     ||    X    |    X    ||    X    |    X    ||    X    |    X    ||                                                                                 |
        |         |                           ||         |         ||         |         ||         |         ||                                                                                 |
        +---------+---------------------------++---------+---------++---------+---------++---------+---------++---------------------------------------------------------------------------------+
        |         |                           ||         |         ||         |         ||         |         ||                                                                                 |
        |    1    | SUBMITTED_FOR_VALIDATION  ||    X    |    X    ||    X    |    X    ||    X    |    X    ||                                                                                 |
        |         |                           ||         |         ||         |         ||         |         ||                                                                                 |
        +---------+---------------------------++---------+---------++---------+---------++---------+---------++---------------------------------------------------------------------------------+
        |         |                           ||         |         ||         |         ||         |         || Private user shows his own requests                                             |
        |    2    | APPROVED                  ||    /    |    X    ||    /    |    /    ||    /    |    /    || Private trusted shows based on administrative entity of group                   |
        |         |                           ||         |         ||         |         ||         |         ||                                                                                 |
        +---------+---------------------------++---------+---------++---------+---------++---------+---------++---------------------------------------------------------------------------------+
        |         |                           ||         |         ||         |         ||         |         ||                                                                                 |
        |    3    | PROCESSING                ||    X    |    X    ||    X    |    X    ||    X    |    X    ||                                                                                 |
        |         |                           ||         |         ||         |         ||         |         ||                                                                                 |
        +---------+---------------------------++---------+---------++---------+---------++---------+---------++---------------------------------------------------------------------------------+
        |         |                           ||         |         ||         |         ||         |         ||                                                                                 |
        |    4    | AWAITING_SUPPLEMENT       ||    X    |    X    ||    X    |    X    ||    X    |    X    ||                                                                                 |
        |         |                           ||         |         ||         |         ||         |         ||                                                                                 |
        +---------+---------------------------++---------+---------++---------+---------++---------+---------++---------------------------------------------------------------------------------+
        |         |                           ||         |         ||         |         ||         |         ||                                                                                 |
        |    5    | AWAITING_VALIDATION       ||    X    |    X    ||    X    |    X    ||    X    |    X    ||                                                                                 |
        |         |                           ||         |         ||         |         ||         |         ||                                                                                 |
        +---------+---------------------------++---------+---------++---------+---------++---------+---------++---------------------------------------------------------------------------------+
        |         |                           ||         |         ||         |         ||         |         ||                                                                                 |
        |    6    | REJECTED                  ||    X    |    X    ||    X    |    X    ||    X    |    X    ||                                                                                 |
        |         |                           ||         |         ||         |         ||         |         ||                                                                                 |
        +---------+---------------------------++---------+---------++---------+---------++---------+---------++---------------------------------------------------------------------------------+
        |         |                           ||         |         ||         |         ||         |         ||                                                                                 |
        |    7    | RECEIVED                  ||    X    |    X    ||    X    |    X    ||    X    |    X    ||                                                                                 |
        |         |                           ||         |         ||         |         ||         |         ||                                                                                 |
        +---------+---------------------------++---------+---------++---------+---------++---------+---------++---------------------------------------------------------------------------------+
        |         |                           ||                   ||                   ||                   ||                                                                                 |
        |    8    | INQUIRY_IN_PROGRESS       ||    ///////////    ||    ///////////    ||    ///////////    ||                                                                                 |
        |         |                           ||                   ||                   ||                   ||                                                                                 |
        +---------+---------------------------++---------+---------++---------+---------++---------+---------++---------------------------------------------------------------------------------+
        |         |                           ||         |         ||         |         ||         |         ||                                                                                 |
        |    9    | ARCHIVED                  ||    X    |    X    ||    X    |    X    ||    X    |    X    ||                                                                                 |
        |         |                           ||         |         ||         |         ||         |         ||                                                                                 |
        +---------+---------------------------++---------+---------++---------+---------++---------+---------++---------------------------------------------------------------------------------+
        / = Should show
        X = Should not show
        Anonym. = Any non logged user. Anonym. = Anonymous
        User = Logged user, based on his submissions
        Trusted = Logged user, based on group in the same administrative entity as the submission
        """
        # Only take user with session authentication
        user = (
            self.request.user
            if self.request.user.is_authenticated
            and self.request.session._SessionBase__session_key
            else None
        )

        filters_serializer = serializers.SubmissionFiltersSerializer(
            data={
                "submission_id": self.request.query_params.get("submission_id"),
            }
        )
        filters_serializer.is_valid(raise_exception=True)
        filters = filters_serializer.validated_data

        base_filter = Q()

        if filters["submission_id"]:
            base_filter &= Q(pk=filters["submission_id"])

        if user:
            qs = Submission.objects.filter(base_filter).filter(
                Q(
                    id__in=Submission.objects.filter_for_user(
                        user,
                    )
                )
                & Q(status__in=Submission.VISIBLE_IN_CALENDAR_STATUSES)
                | Q(is_public=True)
                & Q(status__in=Submission.VISIBLE_IN_CALENDAR_STATUSES)
            )
        else:
            qs = Submission.objects.filter(base_filter).filter(
                Q(is_public=True)
                & Q(status__in=Submission.VISIBLE_IN_CALENDAR_STATUSES)
            )

        return qs


def submission_view_set_subset_factory(geom_type_name):
    """Returns a subclass of SubmissionViewSet with a specific multi-geometry instead
    of the bounding box"""

    if geom_type_name == "lines":
        geom_serializer = serializers.SubmissionGeoTimeGeoJSONSerializer.EXTRACT_LINES
    elif geom_type_name == "points":
        geom_serializer = serializers.SubmissionGeoTimeGeoJSONSerializer.EXTRACT_POINTS
    elif geom_type_name == "polygons":
        geom_serializer = serializers.SubmissionGeoTimeGeoJSONSerializer.EXTRACT_POLYS
    else:
        raise Exception(f"Unsupported geom type name {geom_type_name}")

    class Serializer(serializers.SubmissionPrintSerializer):
        geo_envelop = serializers.SubmissionGeoTimeGeoJSONSerializer(
            source="geo_time",
            read_only=True,
            extract_geom=geom_serializer,
        )

    # DRF want's the serializer to have a specific class name
    Serializer.__name__ = f"SubmissionViewSetSerializer{geom_type_name}"

    class ViewSet(SubmissionViewSet):
        """
        Submissions endpoint usage:
            1.- /rest/submissions/?submission_id=1
            2.- /rest/submissions/?form=1
            3.- /rest/submissions/?status=0
        """

        throttle_scope = "submissions"
        serializer_class = Serializer
        permission_classes = [permissions.BlockRequesterUserWithoutGroup]

        wfs3_title = f"{SubmissionViewSet.wfs3_title} ({geom_type_name})"
        wfs3_description = f"{SubmissionViewSet.wfs3_description} (géométries de type {geom_type_name})"

        def get_throttles(self):
            throttle_classes = [ScopedRateThrottle]
            return [throttle() for throttle in throttle_classes]

        def get_queryset(self):
            # Inject the geometry filter
            return super().get_queryset(geom_type=geom_type_name)

    return ViewSet


class SearchViewSet(viewsets.ReadOnlyModelViewSet):
    """
    Search endpoint usage:
        1.- /rest/search/?search=my_search
        2.- /rest/search/?search=my_search&limit=10
        3.- Some examples, not all cases are represented :
            - Date : /rest/search/?search=25.08
            - Author : /rest/search/?search=Marcel Dupond
            - Email : /rest/search/?search=Marcel.Dupond@hotmail.com
            - Phone : /rest/search/?search=0241112233
        Replace "my_search" by the text/words you want to find
        By default only 5 elements are shown
        Replace the number after limit to changes the number of elements to show
    """

    throttle_scope = "search"
    serializer_class = serializers.SearchSerializer
    permission_classes = [permissions.BlockRequesterUserPermission]

    def get_queryset(self):
        terms = self.request.query_params.get("search")
        limit_params = self.request.query_params.get("limit")
        # If a digit is given in query params, take this value casted to int, if not take 5 as default limit
        limit = int(limit_params) if limit_params and limit_params.isdigit() else 5
        if terms:
            permit_requests = Submission.objects.filter_for_user(self.request.user)
            results = search.search_submissions(
                search_str=terms, submissions_qs=permit_requests, limit=limit
            )
            return results
        else:
            return None


SubmissionPointViewSet = submission_view_set_subset_factory("points")
SubmissionLineViewSet = submission_view_set_subset_factory("lines")
SubmissionPolyViewSet = submission_view_set_subset_factory("polygons")<|MERGE_RESOLUTION|>--- conflicted
+++ resolved
@@ -247,18 +247,12 @@
             )
             .prefetch_related(forms_prefetch)
             .prefetch_related(geotime_prefetch)
-<<<<<<< HEAD
-            .prefetch_related("selected_forms")
-            .prefetch_related(current_inquiry_prefetch)
-            .select_related("administrative_entity")
-=======
             .prefetch_related("selected_forms", "contacts")
             .select_related(
                 "administrative_entity",
                 "author",
                 "price",
             )
->>>>>>> b7e1eaf6
         )
 
         return qs
