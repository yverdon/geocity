--- conflicted
+++ resolved
@@ -5,14 +5,10 @@
 import pdf2image
 from django.conf import settings
 from django.contrib.auth.models import Group, User
-<<<<<<< HEAD
 from django.db import connections, transaction
 from django.test import LiveServerTestCase
 from django.test.testcases import LiveServerTestCase
-=======
-from django.test import TestCase
 from freezegun import freeze_time
->>>>>>> a2d787f0
 
 from permits.models import (
     ComplementaryDocumentType,
@@ -34,21 +30,8 @@
 
 UPDATE_EXPECTED_IMAGES = strtobool(os.getenv("TEST_UPDATED_EXPECTED_IMAGES", "false"))
 
-<<<<<<< HEAD
-=======
-# TODO: these tests cannot fully work as expected with the current infra, because
-# the pdf/qgis container call the regular webserver running in the web container
-# instead of the test server, meaning it has no access to database changes because
-# they are on the test database (plus also in a transaction).
-# We probably need to use LiveServerTestCase instead, and run tests with `run`
-# instead of `exec`.
-# Currently, the test passes but the QGIS map is not correctly rendered, and they can
-# easily fail if there are some changes on the server running in the web container.
+
 @freeze_time("1985-07-04")
-class ReportsTestsBase(TestCase):
-    """Base class for testing reports. This sets up some fixtures and includes methods to test PDFS."""
->>>>>>> a2d787f0
-
 class ReportsTestsBase(LiveServerTestCase):
     """Base tests class for testing reports. It runs a live server to allow other containers (QGIS and PDF)
     to communicate with it, provides test fixtures and methods to compare PDFs.
