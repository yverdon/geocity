@page {
  /* meta content (see https://www.quackit.com/css/at-rules/css_top-left-corner_at-rule.cfm) */
  @bottom-right-corner {
    content: counter(page);
    display: flex;
    align-items: center;
    justify-content: center;
  }
  @top-right {
    content: string(heading);
  }
}

h2 {
  string-set: heading content();
}

table {
  width: 100%;
  border-collapse: collapse;
}

td, th {
  border-bottom: solid 1px;
}

/* blocks */
.block-page-break {
  page-break-before: always;
}

.block-recipient {
  padding-left: 60%;
}

<<<<<<< HEAD
.block-map img {
  max-width: 100%;
}

=======
/* Key value display */
.key_value_container {
  display: flex;
  flex-direction: row;
  flex-wrap: wrap;
  /* margin-left: 30px can be usef if a left margin is necessary */
}

.key {
  width: 30%;
  font-weight: bold;
}

.value {
  width: 70%;
}


>>>>>>> be98c9fa
/* Overrides from the layout */
@page {
  /* page size */
  size: {{report.layout.width}}mm {{report.layout.height}}mm;
  margin-top: {{report.layout.margin_top}}mm;
  margin-right: {{report.layout.margin_right}}mm;
  margin-bottom: {{report.layout.margin_bottom}}mm;
  margin-left: {{report.layout.margin_left}}mm;

  /* background */
  background-image: url("{{report.layout.background.url}}");
  background-size: {{report.layout.width}}mm {{report.layout.height}}mm;
  background-position: -{{report.layout.margin_left}}mm -{{report.layout.margin_top}}mm;
}

body {
  font-family: "{{report.layout.font}}";
  font-size: 14px;
}<|MERGE_RESOLUTION|>--- conflicted
+++ resolved
@@ -33,12 +33,10 @@
   padding-left: 60%;
 }
 
-<<<<<<< HEAD
 .block-map img {
   max-width: 100%;
 }
 
-=======
 /* Key value display */
 .key_value_container {
   display: flex;
@@ -56,8 +54,6 @@
   width: 70%;
 }
 
-
->>>>>>> be98c9fa
 /* Overrides from the layout */
 @page {
   /* page size */
