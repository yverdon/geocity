import os

from dotenv import load_dotenv

load_dotenv()

# Build paths inside the project like this: os.path.join(BASE_DIR, ...)
BASE_DIR = os.path.dirname(os.path.dirname(os.path.abspath(__file__)))

ROOT_URLCONF = "geomapshark.urls"
PREFIX_URL = os.environ.get("PREFIX_URL", "")
LOGIN_URL = "login"
LOGIN_REDIRECT_URL = "permits:permit_requests_list"
LOGOUT_REDIRECT_URL = LOGIN_URL

DEFAULT_AUTO_FIELD = "django.db.models.AutoField"

CLEAR_PUBLIC_SCHEMA_ON_FIXTURIZE = os.getenv("CLEAR_PUBLIC_SCHEMA_ON_FIXTURIZE")


SECURE_PROXY_SSL_HEADER = (
    tuple(os.getenv("SECURE_PROXY_SSL_HEADER").split(","))
    if os.getenv("SECURE_PROXY_SSL_HEADER")
    else None
)

# This is django's default but make sure no one turns it to False
SESSION_COOKIE_HTTPONLY = True

# Highest level of security is 'Strict'
SESSION_COOKIE_SAMESITE = os.getenv("SESSION_COOKIE_SAMESITE", "Strict")

SESSION_COOKIE_SECURE = True
CSRF_COOKIE_SECURE = True

# SESSION TIMEOUT
# default session time is one hour
SESSION_COOKIE_AGE = int(os.getenv("SESSION_COOKIE_AGE", 60 * 60))
SESSION_SAVE_EVERY_REQUEST = os.getenv("SESSION_SAVE_EVERY_REQUEST", True)

# LIMIT MAX CONNEXIONS ATTEMPTS
AXES_FAILURE_LIMIT = int(os.getenv("AXES_FAILURE_LIMIT", 3))
# Lock out by combination of ip AND User
AXES_LOCK_OUT_BY_COMBINATION_USER_AND_IP = os.getenv(
    "AXES_LOCK_OUT_BY_COMBINATION_USER_AND_IP", False
)
AXES_LOCKOUT_URL = (
    "/" + PREFIX_URL + "/account/lockout" if PREFIX_URL else "/account/lockout"
)

AXES_COOLOFF_TIME = int(os.getenv("AXES_COOLOFF_TIME", 2))

DJANGO_DOCKER_PORT = os.getenv("DJANGO_DOCKER_PORT")

# Set environment mode
ENV = os.getenv("ENV")

# SECURITY WARNING: keep the secret key used in production secret!
SECRET_KEY = os.getenv("SECRET_KEY")

# SECURITY WARNING: don't run with debug turned on in production!
DEBUG = False
if ENV.lower() == "dev":
    DEBUG = True

os.environ["GDAL_DATA"] = os.path.join(BASE_DIR, "gdal_data")
GDAL_DATA = os.environ["GDAL_DATA"]
ALLOWED_HOSTS = os.getenv("ALLOWED_HOSTS").split(",")

DATE_INPUT_FORMAT = "%d.%m.%Y"
DATETIME_INPUT_FORMAT = "%d.%m.%Y %H:%M"

DEFAULT_FROM_EMAIL = os.getenv("DEFAULT_FROM_EMAIL")
EMAIL_HOST = os.getenv("EMAIL_HOST")
EMAIL_PORT = os.getenv("EMAIL_PORT")
EMAIL_HOST_USER = os.getenv("EMAIL_HOST_USER")
EMAIL_HOST_PASSWORD = os.getenv("EMAIL_HOST_PASSWORD")
EMAIL_USE_TLS = os.getenv("EMAIL_USE_TLS").lower() == "true"
EMAIL_BACKEND = (
    "django.core.mail.backends.smtp.EmailBackend"
    if os.getenv("EMAIL_TO_CONSOLE").lower() == "false"
    else "django.core.mail.backends.console.EmailBackend"
)

DEFAULT_CHARSET = "utf-8"

# Django-Taggit
TAGGIT_CASE_INSENSITIVE = True  # make tag unique
TAGGIT_TAGS_FROM_STRING = "permits.utils.comma_splitter"

# 2FA activation
ENABLE_2FA = os.getenv("ENABLE_2FA", "false").lower() == "true"

# Allauth requirements
#  We define it here as None, since these variables will be set upon arriving to the
#  CustomLogin view.
#  It also ensures get_current_site will get the right Site, which includes a subdomain.
#  Note: Every subdomain is treated as a different Site, they require to login separately
#  See: geomapshark.views.SetCurrentSiteMixin(), also: settings_test.py
SITE_ID = None
SITE_DOMAIN = None

# Allow REMOTE_USER Authentication
ALLOW_REMOTE_USER_AUTH = os.getenv("ALLOW_REMOTE_USER_AUTH", "false").lower() == "true"

SITE_HTTPS = bool(int(os.getenv("SITE_HTTPS", True)))

LOCATIONS_SEARCH_API = os.getenv("LOCATIONS_SEARCH_API")
LOCATIONS_SEARCH_API_DETAILS = os.getenv("LOCATIONS_SEARCH_API_DETAILS")

# Application definition
INSTALLED_APPS = [
    "polymorphic",
    "adminsortable2",
    "grappelli",
    "django.contrib.admin",
    "django.contrib.auth",
    "django.contrib.contenttypes",
    "django.contrib.sessions",
    "django.contrib.messages",
    "django.contrib.staticfiles",
    "django.contrib.gis",
    "django.contrib.sites",
    "django.contrib.postgres",
    "allauth",
    "allauth.account",
    "allauth.socialaccount",
    "accounts.geomapfish",
    "accounts.dootix",
    "constance",
    "constance.backends.database",
    "simple_history",
    "corsheaders",
    "django_filters",
    "rest_framework",
    "rest_framework_gis",
    "knox",
    "bootstrap4",
    "bootstrap_datepicker_plus",
    "django_tables2",
    "django_tables2_column_shifter",
    "taggit",
    "oauth2_provider",
    "crispy_forms",
    "django_cron",
    "axes",
    "captcha",
    "ckeditor",
]

if ENABLE_2FA:
    INSTALLED_APPS += [
        "django_otp",
        "django_otp.plugins.otp_static",
        "django_otp.plugins.otp_totp",
        "two_factor",
    ]

# project applications
INSTALLED_APPS += [
    "permits",
    "reports",
]

MIDDLEWARE = [
    "django.middleware.security.SecurityMiddleware",
    "whitenoise.middleware.WhiteNoiseMiddleware",
    "django.contrib.sessions.middleware.SessionMiddleware",
    "corsheaders.middleware.CorsMiddleware",
    "django.middleware.common.CommonMiddleware",
    "django.middleware.csrf.CsrfViewMiddleware",
    "django.contrib.auth.middleware.AuthenticationMiddleware",
    "axes.middleware.AxesMiddleware",
]

if ENABLE_2FA:
    MIDDLEWARE += ["django_otp.middleware.OTPMiddleware"]

MIDDLEWARE += [
    "django.contrib.sites.middleware.CurrentSiteMiddleware",
    "django.contrib.messages.middleware.MessageMiddleware",
    "django.middleware.clickjacking.XFrameOptionsMiddleware",
    "django.middleware.locale.LocaleMiddleware",
    "simple_history.middleware.HistoryRequestMiddleware",
]

CONSTANCE_BACKEND = "constance.backends.database.DatabaseBackend"

CONSTANCE_CONFIG_FIELDSETS = {
    "General Options": (
        "APPLICATION_TITLE",
        "APPLICATION_SUBTITLE",
        "APPLICATION_DESCRIPTION",
        "ALLOWED_FILE_EXTENSIONS",
        "MAX_FILE_UPLOAD_SIZE",
        "GEOCALENDAR_URL",
        "ENABLE_GEOCALENDAR",
        "ANONYMOUS_REQUEST_SENT_TITLE",
        "ANONYMOUS_REQUEST_SENT_BODY",
    ),
    "Theme Options": (
        "BACKGROUND_COLOR",
        "LOGIN_BACKGROUND_COLOR",
        "PRIMARY_COLOR",
        "SECONDARY_COLOR",
        "TEXT_COLOR",
        "TITLE_COLOR",
        "TABLE_COLOR",
    ),
    "Step Options": (
        "ANONYMOUS_CAPTCHA_STEP",
        "LOCATION_STEP",
        "WORKS_TYPES_STEP",
        "WORKS_OBJECTS_STEP",
        "PROPERTIES_STEP",
        "GEO_TIME_STEP",
        "TIME_STEP",
        "GEO_STEP",
        "APPENDICES_STEP",
        "ACTORS_STEP",
        "SUBMIT_STEP",
    ),
    "API settings": (
        "IP_WHITELIST",
        "NETWORK_WHITELIST",
        "LOGOUT_REDIRECT_HOSTNAME_WHITELIST",
    ),
}

CONSTANCE_CONFIG = {
    "APPLICATION_TITLE": (
        "Demandes touchant le territoire communal",
        "Titre de la page de login",
        str,
    ),
    "APPLICATION_SUBTITLE": (
        "Petits travaux, abattages, fouilles, dépôts, etc.",
        "Sous-titre de la page de login",
        str,
    ),
    "APPLICATION_DESCRIPTION": (
        "Une application du Système d'Information du Territoire de la Ville d'Yverdon-les-Bains - mapnv.ch",
        "Description de la page de login",
        str,
    ),
    "ALLOWED_FILE_EXTENSIONS": (  # Supported file extensions https://pypi.org/project/filetype/
        "pdf, jpg, png",
        "Extensions autorisées lors de l'upload de document, seuls des types images PIL et PDF sont supportés",
        str,
    ),
    "MAX_FILE_UPLOAD_SIZE": (
        10485760,
        "Taille maximum des fichiers uploadés",
        int,
    ),
    "GEOCALENDAR_URL": (
        "https://geocity.ch/app",
        "URL de l'application calendrier cartographique",
        str,
    ),
    "ENABLE_GEOCALENDAR": (
        True,
        "Définit si l'application du calendrier cartographique est utilisée ou pas (doit dans tous les cas être installée à part)",
        bool,
    ),
    "ANONYMOUS_CAPTCHA_STEP": (
        "Veuillez confirmer que vous n'êtes pas un robot",
        "",
        str,
    ),
    "ANONYMOUS_REQUEST_SENT_TITLE": ("Merci pour votre envoi", "", str),
    "ANONYMOUS_REQUEST_SENT_BODY": (
        "Nous avons bien reçu votre envoi et vous en remercions.",
        "",
        str,
    ),
    "LOCATION_STEP": ("Sélectionnez la commune / l'entité", "", str),
    "WORKS_TYPES_STEP": ("Sélectionnez le ou les type(s)", "", str),
    "WORKS_OBJECTS_STEP": ("Sélectionnez les objets", "", str),
    "PROPERTIES_STEP": ("Renseignez les caractéristiques des objets", "", str),
    "GEO_TIME_STEP": ("Renseignez le planning et la localisation", "", str),
    "TIME_STEP": ("Renseignez le planning", "", str),
    "GEO_STEP": ("Renseignez la localisation", "", str),
    "APPENDICES_STEP": ("Ajouter des documents", "", str),
    "ACTORS_STEP": ("Renseignez les contacts", "", str),
    "SUBMIT_STEP": ("Résumé et envoi", "", str),
    "APPLICATION_TITLE": (
        "Demandes touchant le territoire communal",
        "Titre de la page de login",
        str,
    ),
    "APPLICATION_SUBTITLE": (
        "Petits travaux, abattages, fouilles, dépôts, etc.",
        "Sous-titre de la page de login",
        str,
    ),
    "APPLICATION_DESCRIPTION": (
        "Une application du Système d'Information du Territoire de la Ville d'Yverdon-les-Bains - mapnv.ch",
        "Description de la page de login",
        str,
    ),
    "BACKGROUND_COLOR": (
        "#FFFFFF",
        "Couleur unie du fond",
        str,
    ),
    "LOGIN_BACKGROUND_COLOR": (
        "#FFFFFF",
        "Couleur unie du fond login",
        str,
    ),
    "PRIMARY_COLOR": (
        "#008c6f",
        "Couleur de thème principale",
        str,
    ),
    "SECONDARY_COLOR": (
        "#01755d",
        "Couleur de thème secondaire",
        str,
    ),
    "TEXT_COLOR": (
        "#000000",
        "Couleur du texte",
        str,
    ),
    "TITLE_COLOR": (
        "#000000",
        "Couleur du titre",
        str,
    ),
    "TABLE_COLOR": (
        "#212529",
        "Couleur du texte dans les tableaux",
        str,
    ),
    "IP_WHITELIST": (
        "172.16.0.1,172.17.0.1,127.0.0.1,localhost",
        "IP autorisées pour l'utilisation de l'API complète (/rest/permits), séparées par des ','",
        str,
    ),
    "NETWORK_WHITELIST": (
        "172.16.0.0/12,192.168.0.0/16",
        "Réseaux autorisés pour l'utilisation de l'API complète (/rest/permits), séparés par des ','",
        str,
    ),
    "LOGOUT_REDIRECT_HOSTNAME_WHITELIST": (
        "localhost,geocity.ch",
        "Domaines autorisés à la redirection après logout",
    ),
}

TEMPLATES = [
    {
        "BACKEND": "django.template.backends.django.DjangoTemplates",
        "DIRS": [os.path.join(BASE_DIR, "templates")],
        "APP_DIRS": True,
        "OPTIONS": {
            "context_processors": [
                "constance.context_processors.config",
                "django.template.context_processors.debug",
                "django.template.context_processors.request",
                "django.contrib.auth.context_processors.auth",
                "django.contrib.messages.context_processors.messages",
                "geomapshark.context_processors.two_factor_setting",
                "permits.context_processors.step_type",
            ],
        },
    },
]

AUTHENTICATION_BACKENDS = [
    # AxesBackend
    "axes.backends.AxesBackend",
    # Classic django authentication backend
    "django.contrib.auth.backends.ModelBackend",
    # SocialAccount authentication backend with allauth
    "allauth.account.auth_backends.AuthenticationBackend",
]

AUTH_PROVIDER_GEOMAPFISH_URL = os.getenv("AUTH_PROVIDER_GEOMAPFISH_URL", "")
AUTH_PROVIDER_DOOTIX_URL = os.getenv("AUTH_PROVIDER_DOOTIX_URL", "")

SOCIALACCOUNT_PROVIDERS = {
    "accounts.geomapfish": {
        # Override SocialApp fields with an "APP" settings.
        # SocialApp object => /admin/socialaccount/socialapp.
        # Example:
        # "APP": {
        #     "client_id": "dev-liip",
        #     "secret": os.getenv("GEOMAPFISH_SECRET"),
        #     "key": "",
        #     "certificate_key": ""
        # },
        "SCOPE": ["email"],
        "VERIFIED_EMAIL": True,
    },
    "accounts.dootix": {
        # Override SocialApp fields with an "APP" settings.
        # SocialApp object => /admin/socialaccount/socialapp.
        # Example:
        # "APP": {
        #     "client_id": "dev-liip",
        #     "secret": os.getenv("DOOTIX_SECRET"),
        #     "key": "",
        #     "certificate_key": ""
        # },
        "SCOPE": ["email"],
        "VERIFIED_EMAIL": True,
    },
}

# Override SocialAccountAdapter to customize User creation
SOCIALACCOUNT_FORMS = {"signup": "permits.forms.SocialSignupForm"}
SOCIALACCOUNT_AUTO_SIGNUP = False
SOCIALACCOUNT_EMAIL_REQUIRED = True
SOCIALACCOUNT_EMAIL_VERIFICATION = None

BOOTSTRAP4 = {
    "include_jquery": True,
    # Avoid repeating the label in the placeholder
    "set_placeholder": False,
}

WSGI_APPLICATION = "geomapshark.wsgi.application"


# Database
# https://docs.djangoproject.com/en/2.0/ref/settings/#databases

DATABASES = {
    "default": {
        "ENGINE": "django.contrib.gis.db.backends.postgis",
        "NAME": os.getenv("PGDATABASE"),
        "USER": os.getenv("PGUSER"),
        "HOST": os.getenv("PGHOST"),
        "PORT": os.getenv("PGPORT"),
        "PASSWORD": os.getenv("PGPASSWORD"),
        "OPTIONS": {"options": "-c search_path=geocity,public"},
    }
}


# Password validation
# https://docs.djangoproject.com/en/2.0/ref/settings/#auth-password-validators

AUTH_PASSWORD_VALIDATORS = [
    {
        "NAME": "django.contrib.auth.password_validation.UserAttributeSimilarityValidator",
    },
    {
        "NAME": "django.contrib.auth.password_validation.MinimumLengthValidator",
    },
    {
        "NAME": "django.contrib.auth.password_validation.CommonPasswordValidator",
    },
    {
        "NAME": "django.contrib.auth.password_validation.NumericPasswordValidator",
    },
]

CORS_ALLOWED_ORIGINS = [] + os.getenv("ALLOWED_CORS").split(",")


if DEBUG and not CORS_ALLOWED_ORIGINS:
    CORS_ALLOW_ALL_ORIGINS = True

# Internationalization

LANGUAGE_CODE = "fr-CH"
TIME_ZONE = "Europe/Zurich"
USE_I18N = True
USE_L10N = True
USE_TZ = True

gettext = lambda x: x

LANGUAGES = (
    ("fr", gettext("French")),
    ("en", gettext("English")),
    ("de", gettext("German")),
    ("it", gettext("Italian")),
)

LOCALE_PATHS = (os.path.join(BASE_DIR, "locale"),)


PROJECT_ROOT = os.path.dirname(os.path.abspath(__file__))
STATIC_URL = os.environ["STATIC_URL"]
STATIC_ROOT = os.path.join(PROJECT_ROOT, "static")
STATICFILES_DIRS = [
    os.path.join(BASE_DIR, "static"),
]

PRIVATE_MEDIA_ROOT = os.environ["PRIVATE_MEDIA_ROOT"]
MEDIA_URL = os.environ.get("MEDIA_URL", "/media/")
MEDIA_ROOT = os.environ.get("MEDIA_ROOT", os.path.join(BASE_DIR, "media"))

ARCHIVE_URL = os.environ.get("ARCHIVE_URL", "/archive/")
ARCHIVE_ROOT = os.environ.get("ARCHIVE_ROOT", os.path.join(BASE_DIR, "archive"))

MIN_START_DELAY = os.getenv("MIN_START_DELAY")
WMTS_GETCAP = os.getenv("WMTS_GETCAP")
WMTS_LAYER = os.getenv("WMTS_LAYER")
WMTS_GETCAP_ALTERNATIVE = os.getenv("WMTS_GETCAP_ALTERNATIVE")
WMTS_LAYER_ALTERNATIVE = os.getenv("WMTS_LAYER_ALTERNATIVE")
OL_MAP_HEIGHT = os.getenv("OL_MAP_HEIGHT")

GRAPPELLI_ADMIN_TITLE = "Interface d'administration Geocity"

# Django REST Framework
REST_FRAMEWORK = {
    "DEFAULT_AUTHENTICATION_CLASSES": (
        "oauth2_provider.contrib.rest_framework.OAuth2Authentication",
        "rest_framework.authentication.SessionAuthentication",
        # TODO CRITICAL: include logic to only accept tokens from an internal
        # request (I think this was supposed to be the case already, but see not logic
        # for that)
        "rest_framework.authentication.TokenAuthentication",
    ),
    "DEFAULT_PAGINATION_CLASS": "django_wfs3.pagination.CustomPagination",
    "DEFAULT_THROTTLE_CLASSES": [
        "rest_framework.throttling.ScopedRateThrottle",
    ],
    "DEFAULT_THROTTLE_RATES": {
        # Full API for permits
        "permits": os.getenv("DRF_THROTTLE_RATE_PERMITS_API"),
        # Full API for permits_details
        "permits_details": os.getenv("DRF_THROTTLE_RATE_PERMITS_DETAILS_API"),
        # Limited pulic API used mainly by Geocalendar front app
        "events": os.getenv("DRF_THROTTLE_RATE_EVENTS_API"),
        # Full API for search
        "search": os.getenv("DRF_THROTTLE_RATE_SEARCH_API"),
    },
}
<<<<<<< HEAD
# Allow TokenAuthentication to the API.
if DRF_ALLOW_TOKENAUTHENTICATION:
    REST_FRAMEWORK["DEFAULT_AUTHENTICATION_CLASSES"] += (
        "geomapshark.auth.InternalTokenAuthentication",
    )
=======
>>>>>>> 0c4fcc36

WFS3_TITLE = "OGC API Features - Geocity"
WFS3_DESCRIPTION = "Point d'accès OGC API Features aux données Geocity."

CRISPY_TEMPLATE_PACK = "bootstrap4"

CRON_CLASSES = [
    "permits.cron.PermitRequestExpirationReminder",
    "permits.cron.PermitRequestInquiryClosing",
]

CAPTCHA_IMAGE_SIZE = (150, 50)
CAPTCHA_FONT_SIZE = 26
TEMPORARY_USER_PREFIX = "temp_user_"
TEMPORARY_USER_ZIPCODE = 9998
ANONYMOUS_USER_ZIPCODE = 9999
ANONYMOUS_USER_PREFIX = "anonymous_user_"
ANONYMOUS_NAME = "Anonyme"
PENDING_ANONYMOUS_REQUEST_MAX_AGE = 24

if ALLOW_REMOTE_USER_AUTH:
    # Add the auth middleware
    MIDDLEWARE += ["django.contrib.auth.middleware.RemoteUserMiddleware"]

    # Remove Axes middleware and app
    MIDDLEWARE.remove("axes.middleware.AxesMiddleware")
    INSTALLED_APPS.remove("axes")

    # When using the RemoteUserBackend for intranet users override AUTHENTICATION_BACKENDS
    AUTHENTICATION_BACKENDS = [
        # Classic django authentication backend
        "django.contrib.auth.backends.RemoteUserBackend",
        "django.contrib.auth.backends.ModelBackend",
    ]

CKEDITOR_CONFIGS = {
    "default": {
        # TODO: find a way to customize style and format dropdowns
        "toolbar": "custom",
        "toolbar_custom": [
            ["Undo", "Redo"],
            ["Image", "Table", "HorizontalRule", "SpecialChar"],
            ["Bold", "Italic", "Strike", "-", "RemoveFormat"],
            [
                "NumberedList",
                "BulletedList",
                "-",
                "Outdent",
                "Indent",
                "-",
                "Blockquote",
            ],
            ["Styles", "Format"],
            ["Source"],
        ],
    },
}<|MERGE_RESOLUTION|>--- conflicted
+++ resolved
@@ -513,10 +513,7 @@
     "DEFAULT_AUTHENTICATION_CLASSES": (
         "oauth2_provider.contrib.rest_framework.OAuth2Authentication",
         "rest_framework.authentication.SessionAuthentication",
-        # TODO CRITICAL: include logic to only accept tokens from an internal
-        # request (I think this was supposed to be the case already, but see not logic
-        # for that)
-        "rest_framework.authentication.TokenAuthentication",
+        "geomapshark.auth.InternalTokenAuthentication",
     ),
     "DEFAULT_PAGINATION_CLASS": "django_wfs3.pagination.CustomPagination",
     "DEFAULT_THROTTLE_CLASSES": [
@@ -533,14 +530,6 @@
         "search": os.getenv("DRF_THROTTLE_RATE_SEARCH_API"),
     },
 }
-<<<<<<< HEAD
-# Allow TokenAuthentication to the API.
-if DRF_ALLOW_TOKENAUTHENTICATION:
-    REST_FRAMEWORK["DEFAULT_AUTHENTICATION_CLASSES"] += (
-        "geomapshark.auth.InternalTokenAuthentication",
-    )
-=======
->>>>>>> 0c4fcc36
 
 WFS3_TITLE = "OGC API Features - Geocity"
 WFS3_DESCRIPTION = "Point d'accès OGC API Features aux données Geocity."
