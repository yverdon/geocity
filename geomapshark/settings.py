import os

from dotenv import load_dotenv

load_dotenv()

# Build paths inside the project like this: os.path.join(BASE_DIR, ...)
BASE_DIR = os.path.dirname(os.path.dirname(os.path.abspath(__file__)))

ROOT_URLCONF = "geomapshark.urls"
PREFIX_URL = os.environ.get("PREFIX_URL", "")
LOGIN_URL = "login"
LOGIN_REDIRECT_URL = "permits:permit_requests_list"
LOGOUT_REDIRECT_URL = LOGIN_URL

DEFAULT_AUTO_FIELD = "django.db.models.AutoField"

CLEAR_PUBLIC_SCHEMA_ON_FIXTURIZE = os.getenv("CLEAR_PUBLIC_SCHEMA_ON_FIXTURIZE")


SECURE_PROXY_SSL_HEADER = (
    tuple(os.getenv("SECURE_PROXY_SSL_HEADER").split(","))
    if os.getenv("SECURE_PROXY_SSL_HEADER")
    else None
)

# This is django's default but make sure no one turns it to False
SESSION_COOKIE_HTTPONLY = True

# Highest level of security is 'Strict'
SESSION_COOKIE_SAMESITE = os.getenv("SESSION_COOKIE_SAMESITE", "Strict")

SESSION_COOKIE_SECURE = True
CSRF_COOKIE_SECURE = True

# SESSION TIMEOUT
# default session time is one hour
SESSION_COOKIE_AGE = int(os.getenv("SESSION_COOKIE_AGE", 60 * 60))
SESSION_SAVE_EVERY_REQUEST = os.getenv("SESSION_SAVE_EVERY_REQUEST", True)

# LIMIT MAX CONNEXIONS ATTEMPTS
AXES_FAILURE_LIMIT = int(os.getenv("AXES_FAILURE_LIMIT", 3))
# Lock out by combination of ip AND User
AXES_LOCK_OUT_BY_COMBINATION_USER_AND_IP = os.getenv(
    "AXES_LOCK_OUT_BY_COMBINATION_USER_AND_IP", False
)
AXES_LOCKOUT_URL = (
    "/" + PREFIX_URL + "/account/lockout" if PREFIX_URL else "/account/lockout"
)

AXES_COOLOFF_TIME = int(os.getenv("AXES_COOLOFF_TIME", 2))

DJANGO_DOCKER_PORT = os.getenv("DJANGO_DOCKER_PORT")

# Set environment mode
ENV = os.getenv("ENV")

# SECURITY WARNING: keep the secret key used in production secret!
SECRET_KEY = os.getenv("SECRET_KEY")

# SECURITY WARNING: don't run with debug turned on in production!
DEBUG = False
if ENV.lower() == "dev":
    DEBUG = True

os.environ["GDAL_DATA"] = os.path.join(BASE_DIR, "gdal_data")
GDAL_DATA = os.environ["GDAL_DATA"]
ALLOWED_HOSTS = os.getenv("ALLOWED_HOSTS").split(",")

DATE_INPUT_FORMAT = "%d.%m.%Y"
DATETIME_INPUT_FORMAT = "%d.%m.%Y %H:%M"

DEFAULT_FROM_EMAIL = os.getenv("DEFAULT_FROM_EMAIL")
EMAIL_HOST = os.getenv("EMAIL_HOST")
EMAIL_PORT = os.getenv("EMAIL_PORT")
EMAIL_HOST_USER = os.getenv("EMAIL_HOST_USER")
EMAIL_HOST_PASSWORD = os.getenv("EMAIL_HOST_PASSWORD")
EMAIL_USE_TLS = os.getenv("EMAIL_USE_TLS").lower() == "true"
EMAIL_BACKEND = (
    "django.core.mail.backends.smtp.EmailBackend"
    if os.getenv("EMAIL_TO_CONSOLE").lower() == "false"
    else "django.core.mail.backends.console.EmailBackend"
)

DEFAULT_CHARSET = "utf-8"

# Django-Taggit
TAGGIT_CASE_INSENSITIVE = True  # make tag unique
TAGGIT_TAGS_FROM_STRING = "permits.utils.comma_splitter"

# 2FA activation
ENABLE_2FA = os.getenv("ENABLE_2FA", "false").lower() == "true"

<<<<<<< HEAD
# Allauth requirements
#  We define it here as None, since these variables will be set upon arriving to the
#  CustomLogin view.
#  It also ensures get_current_site will get the right Site, which includes a subdomain.
#  Note: Every subdomain is treated as a different Site, they require to login separately
#  See: geomapshark.views.SetCurrentSiteMixin(), also: settings_test.py
SITE_ID = None
SITE_DOMAIN = None

=======
# Allow REMOTE_USER Authentication
ALLOW_REMOTE_USER_AUTH = os.getenv("ALLOW_REMOTE_USER_AUTH", "false").lower() == "true"

# Allauth requirement
SITE_ID = 1
SITE_DOMAIN = os.getenv("SITE_DOMAIN", "localhost")
>>>>>>> 575ff2a3
SITE_HTTPS = bool(int(os.getenv("SITE_HTTPS", True)))

# Application definition
INSTALLED_APPS = [
    "adminsortable2",
    "grappelli",
    "django.contrib.admin",
    "django.contrib.auth",
    "django.contrib.contenttypes",
    "django.contrib.sessions",
    "django.contrib.messages",
    "django.contrib.staticfiles",
    "django.contrib.gis",
    "django.contrib.sites",
    "django.contrib.postgres",
    "allauth",
    "allauth.account",
    "allauth.socialaccount",
    "accounts.geomapfish",
    "accounts.dootix",
    "constance",
    "constance.backends.database",
    "simple_history",
    "corsheaders",
    "django_filters",
    "rest_framework",
    "rest_framework_gis",
    "rest_framework.authtoken",
    "bootstrap4",
    "bootstrap_datepicker_plus",
    "django_tables2",
    "django_tables2_column_shifter",
    "taggit",
    "oauth2_provider",
    "crispy_forms",
    "django_cron",
    "axes",
    "captcha",
]

if ENABLE_2FA:
    INSTALLED_APPS += [
        "django_otp",
        "django_otp.plugins.otp_static",
        "django_otp.plugins.otp_totp",
        "two_factor",
    ]

# project applications
INSTALLED_APPS += ["permits"]

MIDDLEWARE = [
    "django.middleware.security.SecurityMiddleware",
    "whitenoise.middleware.WhiteNoiseMiddleware",
    "django.contrib.sessions.middleware.SessionMiddleware",
    "corsheaders.middleware.CorsMiddleware",
    "django.middleware.common.CommonMiddleware",
    "django.middleware.csrf.CsrfViewMiddleware",
    "django.contrib.auth.middleware.AuthenticationMiddleware",
    "axes.middleware.AxesMiddleware",
]

if ENABLE_2FA:
    MIDDLEWARE += ["django_otp.middleware.OTPMiddleware"]

MIDDLEWARE += [
    "django.contrib.sites.middleware.CurrentSiteMiddleware",
    "django.contrib.messages.middleware.MessageMiddleware",
    "django.middleware.clickjacking.XFrameOptionsMiddleware",
    "django.middleware.locale.LocaleMiddleware",
    "simple_history.middleware.HistoryRequestMiddleware",
]

CONSTANCE_BACKEND = "constance.backends.database.DatabaseBackend"

CONSTANCE_CONFIG_FIELDSETS = {
    "General Options": (
        "APPLICATION_TITLE",
        "APPLICATION_SUBTITLE",
        "APPLICATION_DESCRIPTION",
        "ALLOWED_FILE_EXTENSIONS",
        "MAX_FILE_UPLOAD_SIZE",
        "MAX_FEATURE_NUMBER_FOR_QGISSERVER",
        "GEOCALENDAR_URL",
        "ENABLE_GEOCALENDAR",
        "ANONYMOUS_REQUEST_SENT_TITLE",
        "ANONYMOUS_REQUEST_SENT_BODY",
        "LOCATIONS_SEARCH_API",
        "LOCATIONS_SEARCH_API_DETAILS",
    ),
    "Theme Options": (
        "BACKGROUND_COLOR",
        "LOGIN_BACKGROUND_COLOR",
        "PRIMARY_COLOR",
        "SECONDARY_COLOR",
        "TEXT_COLOR",
        "TITLE_COLOR",
        "TABLE_COLOR",
    ),
    "Step Options": (
        "ANONYMOUS_CAPTCHA_STEP",
        "LOCATION_STEP",
        "WORKS_TYPES_STEP",
        "WORKS_OBJECTS_STEP",
        "PROPERTIES_STEP",
        "GEO_TIME_STEP",
        "TIME_STEP",
        "GEO_STEP",
        "APPENDICES_STEP",
        "ACTORS_STEP",
        "SUBMIT_STEP",
    ),
    "API settings": (
        "IP_WHITELIST",
        "NETWORK_WHITELIST",
        "LOGOUT_REDIRECT_HOSTNAME_WHITELIST",
    ),
}

CONSTANCE_CONFIG = {
    "APPLICATION_TITLE": (
        "Demandes touchant le territoire communal",
        "Titre de la page de login",
        str,
    ),
    "APPLICATION_SUBTITLE": (
        "Petits travaux, abattages, fouilles, dépôts, etc.",
        "Sous-titre de la page de login",
        str,
    ),
    "APPLICATION_DESCRIPTION": (
        "Une application du Système d'Information du Territoire de la Ville d'Yverdon-les-Bains - mapnv.ch",
        "Description de la page de login",
        str,
    ),
    "ALLOWED_FILE_EXTENSIONS": (  # Supported file extensions https://pypi.org/project/filetype/
        "pdf, jpg, png",
        "Extensions autorisées lors de l'upload de document, seuls des types images PIL et PDF sont supportés",
        str,
    ),
    "MAX_FILE_UPLOAD_SIZE": (10485760, "Taille maximum des fichiers uploadés", int,),
    "MAX_FEATURE_NUMBER_FOR_QGISSERVER": (
        10,
        "Nombre maximum d'entités disponible pour QGISSERVER, un nombre trop élevé impactera négativement les performances de l'impression",
        int,
    ),
    "GEOCALENDAR_URL": (
        "https://geocity.ch/app",
        "URL de l'application calendrier cartographique",
        str,
    ),
    "ENABLE_GEOCALENDAR": (
        True,
        "Définit si l'application du calendrier cartographique est utilisée ou pas (doit dans tous les cas être installée à part)",
        bool,
    ),
    "ANONYMOUS_CAPTCHA_STEP": (
        "Veuillez confirmer que vous n'êtes pas un robot",
        "",
        str,
    ),
    "ANONYMOUS_REQUEST_SENT_TITLE": ("Merci pour votre envoi", "", str),
    "ANONYMOUS_REQUEST_SENT_BODY": (
        "Nous avons bien reçu votre envoi et vous en remercions.",
        "",
        str,
    ),
<<<<<<< HEAD
    "LOCATION_STEP": ("Sélectionnez l'entité", "", str),
=======
    "LOCATIONS_SEARCH_API": (
        "https://api3.geo.admin.ch/rest/services/api/SearchServer",
        "URL de l'API de recherche d'adresse",
        str,
    ),
    "LOCATIONS_SEARCH_API_DETAILS": (
        "https://api3.geo.admin.ch/rest/services/api/MapServer/ch.bfs.gebaeude_wohnungs_register/",
        "URL de l'API des détails de recherche d'adresse",
        str,
    ),
    "LOCATION_STEP": ("Sélectionnez la commune / l'entité", "", str),
>>>>>>> 575ff2a3
    "WORKS_TYPES_STEP": ("Sélectionnez le ou les type(s)", "", str),
    "WORKS_OBJECTS_STEP": ("Sélectionnez les objets", "", str),
    "PROPERTIES_STEP": ("Renseignez les caractéristiques des objets", "", str),
    "GEO_TIME_STEP": ("Renseignez le planning et la localisation", "", str),
    "TIME_STEP": ("Renseignez le planning", "", str),
    "GEO_STEP": ("Renseignez la localisation", "", str),
    "APPENDICES_STEP": ("Ajouter des documents", "", str),
    "ACTORS_STEP": ("Renseignez les contacts", "", str),
    "SUBMIT_STEP": ("Résumé et envoi", "", str),
    "APPLICATION_TITLE": (
        "Demandes touchant le territoire communal",
        "Titre de la page de login",
        str,
    ),
    "APPLICATION_SUBTITLE": (
        "Petits travaux, abattages, fouilles, dépôts, etc.",
        "Sous-titre de la page de login",
        str,
    ),
    "APPLICATION_DESCRIPTION": (
        "Une application du Système d'Information du Territoire de la Ville d'Yverdon-les-Bains - mapnv.ch",
        "Description de la page de login",
        str,
    ),
    "BACKGROUND_COLOR": ("#FFFFFF", "Couleur unie du fond", str,),
    "LOGIN_BACKGROUND_COLOR": ("#FFFFFF", "Couleur unie du fond login", str,),
    "PRIMARY_COLOR": ("#008c6f", "Couleur de thème principale", str,),
    "SECONDARY_COLOR": ("#01755d", "Couleur de thème secondaire", str,),
    "TEXT_COLOR": ("#000000", "Couleur du texte", str,),
    "TITLE_COLOR": ("#000000", "Couleur du titre", str,),
    "TABLE_COLOR": ("#212529", "Couleur du texte dans les tableaux", str,),
    "IP_WHITELIST": (
        "172.16.0.1,172.17.0.1,127.0.0.1,localhost",
        "IP autorisées pour l'utilisation de l'API complète (/rest/permits), séparées par des ','",
        str,
    ),
    "NETWORK_WHITELIST": (
        "172.16.0.0/12,192.168.0.0/16",
        "Réseaux autorisés pour l'utilisation de l'API complète (/rest/permits), séparés par des ','",
        str,
    ),
    "LOGOUT_REDIRECT_HOSTNAME_WHITELIST": (
        "localhost,geocity.ch",
        "Domaines autorisés à la redirection après logout",
    ),
}

TEMPLATES = [
    {
        "BACKEND": "django.template.backends.django.DjangoTemplates",
        "DIRS": [os.path.join(BASE_DIR, "templates")],
        "APP_DIRS": True,
        "OPTIONS": {
            "context_processors": [
                "constance.context_processors.config",
                "django.template.context_processors.debug",
                "django.template.context_processors.request",
                "django.contrib.auth.context_processors.auth",
                "django.contrib.messages.context_processors.messages",
                "geomapshark.context_processors.two_factor_setting",
                "permits.context_processors.step_type",
            ],
        },
    },
]

AUTHENTICATION_BACKENDS = [
    # AxesBackend
    "axes.backends.AxesBackend",
    # Classic django authentication backend
    "django.contrib.auth.backends.ModelBackend",
    # SocialAccount authentication backend with allauth
    "allauth.account.auth_backends.AuthenticationBackend",
]

AUTH_PROVIDER_GEOMAPFISH_URL = os.getenv("AUTH_PROVIDER_GEOMAPFISH_URL", "")
AUTH_PROVIDER_DOOTIX_URL = os.getenv("AUTH_PROVIDER_DOOTIX_URL", "")

SOCIALACCOUNT_PROVIDERS = {
    "accounts.geomapfish": {
        # Override SocialApp fields with an "APP" settings.
        # SocialApp object => /admin/socialaccount/socialapp.
        # Example:
        # "APP": {
        #     "client_id": "dev-liip",
        #     "secret": os.getenv("GEOMAPFISH_SECRET"),
        #     "key": "",
        #     "certificate_key": ""
        # },
        "SCOPE": ["email"],
        "VERIFIED_EMAIL": True,
    },
    "accounts.dootix": {
        # Override SocialApp fields with an "APP" settings.
        # SocialApp object => /admin/socialaccount/socialapp.
        # Example:
        # "APP": {
        #     "client_id": "dev-liip",
        #     "secret": os.getenv("DOOTIX_SECRET"),
        #     "key": "",
        #     "certificate_key": ""
        # },
        "SCOPE": ["email"],
        "VERIFIED_EMAIL": True,
    },
}

# Override SocialAccountAdapter to customize User creation
SOCIALACCOUNT_FORMS = {"signup": "permits.forms.SocialSignupForm"}
SOCIALACCOUNT_AUTO_SIGNUP = False
SOCIALACCOUNT_EMAIL_REQUIRED = True
SOCIALACCOUNT_EMAIL_VERIFICATION = None

BOOTSTRAP4 = {
    "include_jquery": True,
    # Avoid repeating the label in the placeholder
    "set_placeholder": False,
}

WSGI_APPLICATION = "geomapshark.wsgi.application"


# Database
# https://docs.djangoproject.com/en/2.0/ref/settings/#databases

DATABASES = {
    "default": {
        "ENGINE": "django.contrib.gis.db.backends.postgis",
        "NAME": os.getenv("PGDATABASE"),
        "USER": os.getenv("PGUSER"),
        "HOST": os.getenv("PGHOST"),
        "PORT": os.getenv("PGPORT"),
        "PASSWORD": os.getenv("PGPASSWORD"),
        "OPTIONS": {"options": "-c search_path=geocity,public"},
    }
}


# Password validation
# https://docs.djangoproject.com/en/2.0/ref/settings/#auth-password-validators

AUTH_PASSWORD_VALIDATORS = [
    {
        "NAME": "django.contrib.auth.password_validation.UserAttributeSimilarityValidator",
    },
    {"NAME": "django.contrib.auth.password_validation.MinimumLengthValidator",},
    {"NAME": "django.contrib.auth.password_validation.CommonPasswordValidator",},
    {"NAME": "django.contrib.auth.password_validation.NumericPasswordValidator",},
]

CORS_ALLOWED_ORIGINS = [] + os.getenv("ALLOWED_CORS").split(",")


if DEBUG and not CORS_ALLOWED_ORIGINS:
    CORS_ALLOW_ALL_ORIGINS = True

# Internationalization

LANGUAGE_CODE = "fr-CH"
TIME_ZONE = "Europe/Zurich"
USE_I18N = True
USE_L10N = True
USE_TZ = True

gettext = lambda x: x

LANGUAGES = (
    ("fr", gettext("French")),
    ("en", gettext("English")),
    ("de", gettext("German")),
    ("it", gettext("Italian")),
)

LOCALE_PATHS = (os.path.join(BASE_DIR, "locale"),)


PROJECT_ROOT = os.path.dirname(os.path.abspath(__file__))
STATIC_URL = os.environ["STATIC_URL"]
STATIC_ROOT = os.path.join(PROJECT_ROOT, "static")
STATICFILES_DIRS = [
    os.path.join(BASE_DIR, "static"),
]

PRIVATE_MEDIA_ROOT = os.environ["PRIVATE_MEDIA_ROOT"]
MEDIA_URL = os.environ.get("MEDIA_URL", "/media/")
MEDIA_ROOT = os.environ.get("MEDIA_ROOT", os.path.join(BASE_DIR, "media"))

MIN_START_DELAY = os.getenv("MIN_START_DELAY")
WMTS_GETCAP = os.getenv("WMTS_GETCAP")
WMTS_LAYER = os.getenv("WMTS_LAYER")
WMTS_GETCAP_ALTERNATIVE = os.getenv("WMTS_GETCAP_ALTERNATIVE")
WMTS_LAYER_ALTERNATIVE = os.getenv("WMTS_LAYER_ALTERNATIVE")
OL_MAP_HEIGHT = os.getenv("OL_MAP_HEIGHT")

GRAPPELLI_ADMIN_TITLE = "Interface d'administration Geocity"

# Django REST Framework
DRF_ALLOW_TOKENAUTHENTICATION = (
    os.getenv("DRF_ALLOW_TOKENAUTHENTICATION", "false").lower() == "true"
)
REST_FRAMEWORK = {
    "DEFAULT_AUTHENTICATION_CLASSES": (
        "oauth2_provider.contrib.rest_framework.OAuth2Authentication",
        "rest_framework.authentication.SessionAuthentication",
    ),
    "DEFAULT_PAGINATION_CLASS": "django_wfs3.pagination.CustomPagination",
    "DEFAULT_THROTTLE_CLASSES": ["rest_framework.throttling.ScopedRateThrottle",],
    "DEFAULT_THROTTLE_RATES": {
        # Full API for permits
        "permits": os.getenv("DRF_THROTTLE_RATE_PERMITS_API"),
        # Full API for permits_details
        "permits_details": os.getenv("DRF_THROTTLE_RATE_PERMITS_DETAILS_API"),
        # Limited pulic API used mainly by Geocalendar front app
        "events": os.getenv("DRF_THROTTLE_RATE_EVENTS_API"),
        # Full API for search
        "search": os.getenv("DRF_THROTTLE_RATE_SEARCH_API"),
    },
}
# Allow TokenAuthentication to the API.
if DRF_ALLOW_TOKENAUTHENTICATION:
    REST_FRAMEWORK["DEFAULT_AUTHENTICATION_CLASSES"] += (
        "rest_framework.authentication.TokenAuthentication",
    )

WFS3_TITLE = "OGC API Features - Geocity"
WFS3_DESCRIPTION = "Point d'accès OGC API Features aux données Geocity."

CRISPY_TEMPLATE_PACK = "bootstrap4"

CRON_CLASSES = [
    "permits.cron.PermitRequestExpirationReminder",
]

CAPTCHA_IMAGE_SIZE = (150, 50)
CAPTCHA_FONT_SIZE = 26
TEMPORARY_USER_PREFIX = "temp_user_"
TEMPORARY_USER_ZIPCODE = 9998
ANONYMOUS_USER_ZIPCODE = 9999
ANONYMOUS_USER_PREFIX = "anonymous_user_"
ANONYMOUS_NAME = "Anonyme"
PENDING_ANONYMOUS_REQUEST_MAX_AGE = 24

if ALLOW_REMOTE_USER_AUTH:
    # Add the auth middleware
    MIDDLEWARE += ["django.contrib.auth.middleware.RemoteUserMiddleware"]

    # Remove Axes middleware and app
    MIDDLEWARE.remove("axes.middleware.AxesMiddleware")
    INSTALLED_APPS.remove("axes")

    # When using the RemoteUserBackend for intranet users override AUTHENTICATION_BACKENDS
    AUTHENTICATION_BACKENDS = [
        # Classic django authentication backend
        "django.contrib.auth.backends.RemoteUserBackend",
        "django.contrib.auth.backends.ModelBackend",
    ]<|MERGE_RESOLUTION|>--- conflicted
+++ resolved
@@ -91,7 +91,6 @@
 # 2FA activation
 ENABLE_2FA = os.getenv("ENABLE_2FA", "false").lower() == "true"
 
-<<<<<<< HEAD
 # Allauth requirements
 #  We define it here as None, since these variables will be set upon arriving to the
 #  CustomLogin view.
@@ -101,14 +100,9 @@
 SITE_ID = None
 SITE_DOMAIN = None
 
-=======
 # Allow REMOTE_USER Authentication
 ALLOW_REMOTE_USER_AUTH = os.getenv("ALLOW_REMOTE_USER_AUTH", "false").lower() == "true"
 
-# Allauth requirement
-SITE_ID = 1
-SITE_DOMAIN = os.getenv("SITE_DOMAIN", "localhost")
->>>>>>> 575ff2a3
 SITE_HTTPS = bool(int(os.getenv("SITE_HTTPS", True)))
 
 # Application definition
@@ -276,9 +270,6 @@
         "",
         str,
     ),
-<<<<<<< HEAD
-    "LOCATION_STEP": ("Sélectionnez l'entité", "", str),
-=======
     "LOCATIONS_SEARCH_API": (
         "https://api3.geo.admin.ch/rest/services/api/SearchServer",
         "URL de l'API de recherche d'adresse",
@@ -290,7 +281,6 @@
         str,
     ),
     "LOCATION_STEP": ("Sélectionnez la commune / l'entité", "", str),
->>>>>>> 575ff2a3
     "WORKS_TYPES_STEP": ("Sélectionnez le ou les type(s)", "", str),
     "WORKS_OBJECTS_STEP": ("Sélectionnez les objets", "", str),
     "PROPERTIES_STEP": ("Renseignez les caractéristiques des objets", "", str),
